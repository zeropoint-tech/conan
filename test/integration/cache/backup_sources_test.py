--- conflicted
+++ resolved
@@ -14,11 +14,7 @@
 from conan.test.utils.file_server import TestFileServer
 from conan.test.utils.test_files import temp_folder
 from conan.test.utils.tools import TestClient
-<<<<<<< HEAD
-from conans.util.files import save, load, rmdir, mkdir, remove, sha1sum
-=======
-from conan.internal.util.files import save, load, rmdir, mkdir, remove
->>>>>>> e912a663
+from conan.internal.util.files import save, load, rmdir, mkdir, remove, sha1sum
 
 
 class TestDownloadCacheBackupSources:

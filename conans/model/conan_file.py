import platform

from conans.cli.output import ConanOutput, ScopedOutput
from conans.errors import ConanException
from conans.model.conf import Conf
from conans.model.dependencies import ConanFileDependencies
from conans.model.layout import Folders, Infos
from conans.model.options import Options
from conans.model.requires import Requirements


class ConanFile:
    """ The base class for all package recipes
    """
    name = None
    version = None  # Any str, can be "1.1" or whatever
    user = None
    channel = None

    url = None  # The URL where this File is located, as github, to collaborate in package
    # The license of the PACKAGE, just a shortcut, does not replace or
    # change the actual license of the source code
    license = None
    author = None  # Main maintainer/responsible for the package, any format
    description = None
    topics = None
    homepage = None

    build_policy = None
    short_paths = False
    exports = None
    exports_sources = None
    generators = []
    revision_mode = "hash"

    develop = False

    # Settings and Options
    settings = None
    options = None
    default_options = None

    provides = None
    deprecated = None

    package_type = None
    # Run in windows bash
    win_bash = None
    tested_reference_str = None

    _conan_is_consumer = False

    def __init__(self, display_name=""):
        self.display_name = display_name
        # something that can run commands, as os.sytem

        self.compatible_packages = []
        self._conan_helpers = None
        from conan.tools.env import Environment
        self.buildenv_info = Environment()
        self.runenv_info = Environment()
        # At the moment only for build_requires, others will be ignored
        self.conf_info = Conf()
        self._conan_buildenv = None  # The profile buildenv, will be assigned initialize()
        self._conan_node = None  # access to container Node object, to access info, context, deps...

        if isinstance(self.generators, str):
            self.generators = [self.generators]
        if isinstance(self.settings, str):
            self.settings = [self.settings]
        self.requires = Requirements(getattr(self, "requires", None),
                                     getattr(self, "build_requires", None),
                                     getattr(self, "test_requires", None),
                                     getattr(self, "tool_requires", None))

        self.options = Options(self.options or {}, self.default_options)

        # user declared variables
        self.user_info = None
        self._conan_dependencies = None

        if not hasattr(self, "virtualbuildenv"):  # Allow the user to override it with True or False
            self.virtualbuildenv = True
        if not hasattr(self, "virtualrunenv"):  # Allow the user to override it with True or False
            self.virtualrunenv = True

        self.env_scripts = {}  # Accumulate the env scripts generated in order

        # layout() method related variables:
        self.folders = Folders()
        self.cpp = Infos()

    def serialize(self):
        result = {}
        for a in ("url", "license", "author", "description", "topics", "homepage", "build_policy",
                  "revision_mode", "provides", "deprecated", "win_bash"):
            v = getattr(self, a)
            if v is not None:
                result[a] = v
        result["package_type"] = str(self.package_type)
        result["settings"] = self.settings.serialize()
        if hasattr(self, "python_requires"):
            result["python_requires"] = [r.repr_notime() for r in self.python_requires.all_refs()]
        result.update(self.options.serialize())  # FIXME: The options contain an "options" already
        result["source_folder"] = self.source_folder
        result["build_folder"] = self.build_folder
        result["package_folder"] = self.package_folder
        return result

    @property
    def output(self):
        # an output stream (writeln, info, warn error)
        scope = self.display_name
        if not scope:
            scope = self.ref if self._conan_node else ""
        return ScopedOutput(scope, ConanOutput())

    @property
    def context(self):
        return self._conan_node.context

    @property
    def dependencies(self):
        # Caching it, this object is requested many times
        if self._conan_dependencies is None:
            self._conan_dependencies = ConanFileDependencies.from_node(self._conan_node)
        return self._conan_dependencies

    @property
    def ref(self):
        return self._conan_node.ref

    @property
    def pref(self):
        return self._conan_node.pref

    @property
    def buildenv(self):
        # Lazy computation of the package buildenv based on the profileone
        from conan.tools.env import Environment
        if not isinstance(self._conan_buildenv, Environment):
            self._conan_buildenv = self._conan_buildenv.get_profile_env(self.ref,
                                                                        self._conan_is_consumer)
        return self._conan_buildenv

    @property
    def cpp_info(self):
        return self.cpp.package

    @cpp_info.setter
    def cpp_info(self, value):
        self.cpp.package = value

    @property
    def source_folder(self):
        return self.folders.source_folder

    @property
    def base_source_folder(self):
        """ returns the base_source folder, that is the containing source folder in the cache
        irrespective of the layout() and where the final self.source_folder (computed with the
        layout()) points.
        This can be necessary in the source() or build() methods to locate where exported sources
        are, like patches or entire files that will be used to complete downloaded sources"""
        return self.folders._base_source

    @property
    def build_folder(self):
        return self.folders.build_folder

    @property
    def package_folder(self):
        return self.folders.base_package

    @property
    def generators_folder(self):
        return self.folders.generators_folder

    def source(self):
        pass

    def system_requirements(self):
        """ this method can be overwritten to implement logic for system package
        managers, as apt-get
        """

    def config_options(self):
        """ modify options, probably conditioned to some settings. This call is executed
        before config_settings. E.g.
        if self.settings.os == "Windows":
            del self.options.shared  # shared/static not supported in win
        """

    def configure(self):
        """ modify settings, probably conditioned to some options. This call is executed
        after config_options. E.g.
        if self.options.header_only:
            self.settings.clear()
        This is also the place for conditional requirements
        """

    def build(self):
        """ build your project calling the desired build tools as done in the command line.
        E.g. self.run("cmake --build .") Or use the provided build helpers. E.g. cmake.build()
        """
        self.output.warning("This conanfile has no build step")

    def package(self):
        """ package the needed files from source and build folders.
        E.g. copy(self, "*.h", os.path.join(self.source_folder, "src/includes"), os.path.join(self.package_folder, "includes"))
        """
        self.output.warning("This conanfile has no package step")

    def package_info(self):
        """ define cpp_build_info, flags, etc
        """

<<<<<<< HEAD
    def run(self, command, stdout=None, cwd=None, ignore_errors=False, env=None, quiet=False,
            shell=True):
        # NOTE: "self.win_bash" is the new parameter "win_bash" for Conan 2.0
        command = self._conan_helpers.cmd_wrapper.wrap(command)
        if platform.system() == "Windows":
            if self.win_bash:  # New, Conan 2.0
                from conans.client.subsystems import run_in_windows_bash
                return run_in_windows_bash(self, command=command, cwd=cwd, env=env)
        if env is None:
            env = "conanbuild"
        from conan.tools.env.environment import environment_wrap_command
        wrapped_cmd = environment_wrap_command(env, command, cwd=self.generators_folder)
        from conans.util.runners import conan_run
        ConanOutput().writeln(f"{self.display_name}: RUN: {command if not quiet else '*hidden*'}")
        retcode = conan_run(wrapped_cmd, cwd=cwd, stdout=stdout, shell=shell)
=======
    def run(self, command, output=True, cwd=None, win_bash=False, subsystem=None, msys_mingw=True,
            ignore_errors=False, run_environment=False, with_login=True, env="conanbuild"):
        # NOTE: "self.win_bash" is the new parameter "win_bash" for Conan 2.0

        def _run(cmd, _env):
            # FIXME: run in windows bash is not using output
            if platform.system() == "Windows":
                if win_bash:
                    return tools.run_in_windows_bash(self, bashcmd=cmd, cwd=cwd, subsystem=subsystem,
                                                     msys_mingw=msys_mingw, with_login=with_login)
                elif self.win_bash:  # New, Conan 2.0
                    from conans.client.subsystems import run_in_windows_bash
                    return run_in_windows_bash(self, command=cmd, cwd=cwd, env=_env)
            from conan.tools.env.environment import environment_wrap_command
            if env:
                wrapped_cmd = environment_wrap_command(_env, cmd, cwd=self.generators_folder)
            else:
                wrapped_cmd = cmd
            return self._conan_runner(wrapped_cmd, output, os.path.abspath(RUN_LOG_NAME), cwd)

        if run_environment:
            # When using_build_profile the required environment is already applied through
            # 'conanfile.env' in the contextmanager 'get_env_context_manager'
            with tools.run_environment(self) if not self._conan_using_build_profile else no_op():
                if OSInfo().is_macos and isinstance(command, string_types):
                    # Security policy on macOS clears this variable when executing /bin/sh. To
                    # keep its value, set it again inside the shell when running the command.
                    command = 'DYLD_LIBRARY_PATH="%s" DYLD_FRAMEWORK_PATH="%s" %s' % \
                              (os.environ.get('DYLD_LIBRARY_PATH', ''),
                               os.environ.get("DYLD_FRAMEWORK_PATH", ''),
                               command)
                retcode = _run(command, env)
        else:
            retcode = _run(command, env)
>>>>>>> 80b458b2

        if not ignore_errors and retcode != 0:
            raise ConanException("Error %d while executing" % retcode)

        return retcode

    def package_id(self):
        """ modify the binary info, typically to narrow values
        e.g.: self.info.settings.compiler = "Any" => All compilers will generate same ID
        """

    def test(self):
        """ test the generated executable.
        E.g.  self.run("./example")
        """
        raise ConanException("You need to create a method 'test' in your test/conanfile.py")

    def __repr__(self):
        return self.display_name

    def set_deploy_folder(self, deploy_folder):
        self.cpp_info.deploy_base_folder(self.package_folder, deploy_folder)
        self.folders.set_base_package(deploy_folder)<|MERGE_RESOLUTION|>--- conflicted
+++ resolved
@@ -215,8 +215,7 @@
         """ define cpp_build_info, flags, etc
         """
 
-<<<<<<< HEAD
-    def run(self, command, stdout=None, cwd=None, ignore_errors=False, env=None, quiet=False,
+    def run(self, command, stdout=None, cwd=None, ignore_errors=False, env="conanbuild", quiet=False,
             shell=True):
         # NOTE: "self.win_bash" is the new parameter "win_bash" for Conan 2.0
         command = self._conan_helpers.cmd_wrapper.wrap(command)
@@ -224,49 +223,14 @@
             if self.win_bash:  # New, Conan 2.0
                 from conans.client.subsystems import run_in_windows_bash
                 return run_in_windows_bash(self, command=command, cwd=cwd, env=env)
-        if env is None:
-            env = "conanbuild"
-        from conan.tools.env.environment import environment_wrap_command
-        wrapped_cmd = environment_wrap_command(env, command, cwd=self.generators_folder)
+        if env:
+            from conan.tools.env.environment import environment_wrap_command
+            wrapped_cmd = environment_wrap_command(env, command, cwd=self.generators_folder)
+        else:
+            wrapped_cmd = command
         from conans.util.runners import conan_run
         ConanOutput().writeln(f"{self.display_name}: RUN: {command if not quiet else '*hidden*'}")
         retcode = conan_run(wrapped_cmd, cwd=cwd, stdout=stdout, shell=shell)
-=======
-    def run(self, command, output=True, cwd=None, win_bash=False, subsystem=None, msys_mingw=True,
-            ignore_errors=False, run_environment=False, with_login=True, env="conanbuild"):
-        # NOTE: "self.win_bash" is the new parameter "win_bash" for Conan 2.0
-
-        def _run(cmd, _env):
-            # FIXME: run in windows bash is not using output
-            if platform.system() == "Windows":
-                if win_bash:
-                    return tools.run_in_windows_bash(self, bashcmd=cmd, cwd=cwd, subsystem=subsystem,
-                                                     msys_mingw=msys_mingw, with_login=with_login)
-                elif self.win_bash:  # New, Conan 2.0
-                    from conans.client.subsystems import run_in_windows_bash
-                    return run_in_windows_bash(self, command=cmd, cwd=cwd, env=_env)
-            from conan.tools.env.environment import environment_wrap_command
-            if env:
-                wrapped_cmd = environment_wrap_command(_env, cmd, cwd=self.generators_folder)
-            else:
-                wrapped_cmd = cmd
-            return self._conan_runner(wrapped_cmd, output, os.path.abspath(RUN_LOG_NAME), cwd)
-
-        if run_environment:
-            # When using_build_profile the required environment is already applied through
-            # 'conanfile.env' in the contextmanager 'get_env_context_manager'
-            with tools.run_environment(self) if not self._conan_using_build_profile else no_op():
-                if OSInfo().is_macos and isinstance(command, string_types):
-                    # Security policy on macOS clears this variable when executing /bin/sh. To
-                    # keep its value, set it again inside the shell when running the command.
-                    command = 'DYLD_LIBRARY_PATH="%s" DYLD_FRAMEWORK_PATH="%s" %s' % \
-                              (os.environ.get('DYLD_LIBRARY_PATH', ''),
-                               os.environ.get("DYLD_FRAMEWORK_PATH", ''),
-                               command)
-                retcode = _run(command, env)
-        else:
-            retcode = _run(command, env)
->>>>>>> 80b458b2
 
         if not ignore_errors and retcode != 0:
             raise ConanException("Error %d while executing" % retcode)

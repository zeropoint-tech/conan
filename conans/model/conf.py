--- conflicted
+++ resolved
@@ -58,13 +58,10 @@
     "tools.system.package_manager:sudo": "Use 'sudo' when invoking the package manager tools in Linux (False by default)",
     "tools.system.package_manager:sudo_askpass": "Use the '-A' argument if using sudo in Linux to invoke the system package manager (False by default)",
     "tools.apple.xcodebuild:verbosity": "Verbosity level for xcodebuild: 'verbose' or 'quiet",
-<<<<<<< HEAD
     "tools.apple:sdk_path": "Path to the SDK to be used",
-=======
     "tools.apple:enable_bitcode": "(boolean) Enable/Disable Bitcode Apple Clang flags",
     "tools.apple:enable_arc": "(boolean) Enable/Disable ARC Apple Clang flags",
     "tools.apple:enable_visibility": "(boolean) Enable/Disable Visibility Apple Clang flags",
->>>>>>> ca22f2d5
     # Flags configuration
     "tools.build:cxxflags": "List of extra CXX flags used by different toolchains like CMakeToolchain, AutotoolsToolchain and MesonToolchain",
     "tools.build:cflags": "List of extra C flags used by different toolchains like CMakeToolchain, AutotoolsToolchain and MesonToolchain",

--- conflicted
+++ resolved
@@ -55,11 +55,8 @@
     "tools.files.download:retry_wait": "Seconds to wait between download attempts",
     "tools.gnu:make_program": "Indicate path to make program",
     "tools.gnu:define_libcxx11_abi": "Force definition of GLIBCXX_USE_CXX11_ABI=1 for libstdc++11",
-<<<<<<< HEAD
     "tools.gnu:pkg_config": "Path to pkg-config executable used by PkgConfig build helper",
-=======
     "tools.gnu:host_triplet": "Custom host triplet to pass to Autotools scripts",
->>>>>>> 1d26ef37
     "tools.google.bazel:configs": "Define Bazel config file",
     "tools.google.bazel:bazelrc_path": "Defines Bazel rc-path",
     "tools.meson.mesontoolchain:backend": "Any Meson backend: ninja, vs, vs2010, vs2012, vs2013, vs2015, vs2017, vs2019, xcode",

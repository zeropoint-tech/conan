# Allow conans to import ConanFile from here
# to allow refactors
from conans.client.build.autotools_environment import AutoToolsBuildEnvironment
from conans.client.build.cmake import CMake
from conans.client.build.meson import Meson
from conans.client.build.msbuild import MSBuild
from conans.client.build.visual_environment import VisualStudioBuildEnvironment
from conans.client.run_environment import RunEnvironment
from conans.model.conan_file import ConanFile
from conans.model.options import Options
from conans.model.settings import Settings
from conans.model.compatible_package import CompatiblePackage
from conans.util.files import load

# complex_search: With ORs and not filtering by not restricted settings
COMPLEX_SEARCH_CAPABILITY = "complex_search"
CHECKSUM_DEPLOY = "checksum_deploy"  # Only when v2
REVISIONS = "revisions"  # Only when enabled in config, not by default look at server_launcher.py
ONLY_V2 = "only_v2"  # Remotes and virtuals from Artifactory returns this capability
OAUTH_TOKEN = "oauth_token"
SERVER_CAPABILITIES = [COMPLEX_SEARCH_CAPABILITY, REVISIONS]  # Server is always with revisions
DEFAULT_REVISION_V1 = "0"

<<<<<<< HEAD
__version__ = '1.21.0-dev'
=======
__version__ = '1.20.3'
>>>>>>> fca6112e
<|MERGE_RESOLUTION|>--- conflicted
+++ resolved
@@ -21,8 +21,4 @@
 SERVER_CAPABILITIES = [COMPLEX_SEARCH_CAPABILITY, REVISIONS]  # Server is always with revisions
 DEFAULT_REVISION_V1 = "0"
 
-<<<<<<< HEAD
-__version__ = '1.21.0-dev'
-=======
 __version__ = '1.20.3'
->>>>>>> fca6112e

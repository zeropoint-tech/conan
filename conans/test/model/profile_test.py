--- conflicted
+++ resolved
@@ -103,12 +103,8 @@
 
         profile.update_settings(OrderedDict([("compiler.version", "14")]))
 
-<<<<<<< HEAD
-        self.assertEqual('[settings]\narch=x86_64\ncompiler=Visual Studio\ncompiler.version=14\n'
-=======
-        self.assertEqual('[build_requires]\n[settings]\narch=x86_64\ncompiler=Visual Studio'
+        self.assertEqual('[settings]\narch=x86_64\ncompiler=Visual Studio'
                          '\ncompiler.version=14\n'
->>>>>>> 94916344
                          '[options]\n'
                          '[build_requires]\n'
                          '[env]\nCC=path/to/my/compiler/gcc\nCXX=path/to/my/compiler/g++',

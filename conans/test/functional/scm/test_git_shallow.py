# coding=utf-8
import os
import textwrap
import unittest

import pytest
from parameterized import parameterized
from parameterized.parameterized import parameterized_class

from conans.model.ref import ConanFileReference
from conans.paths import DATA_YML
from conans.test.utils.scm import create_local_git_repo
from conans.test.utils.tools import TestClient
from conans.util.files import load


@pytest.mark.parametrize("scm_to_conandata", [True, False])
def test_shallow_none_string(scm_to_conandata):
    client = TestClient()
    client.run("config set general.scm_to_conandata={}".format('1' if scm_to_conandata else '0'))
    client.save({'conanfile.py': textwrap.dedent("""
        from conans import ConanFile

        class Recipe(ConanFile):
            scm = {"type": "git", "url": "https://github.com/repo/library.git",
                    "revision": "123456", "shallow": 'None' }
    """)})

    client.run('export . name/version@', assert_error=True)
    assert "ERROR: SCM value for 'shallow' must be of type 'bool' (found 'str')" in str(client.out)


@pytest.mark.tool_git
@parameterized_class([{"shallow": True}, {"shallow": False},
                      {"shallow": None},  # No value written in the recipe
                      {"shallow": 'None'}])  # Explicit 'None' written in the recipe
class GitShallowTestCase(unittest.TestCase):
    conanfile = textwrap.dedent("""
        from conans import ConanFile
        from conans.errors import ConanException
        from io import StringIO

        class Lib(ConanFile):
            scm = {{"type": "git", "url": "{url}", "revision": "{rev}", {shallow_attrib} }}

            def build(self):
                try:
                    mybuf = StringIO()
                    out = self.run("git describe --tags", output=mybuf)
                    self.output.info(">>> tags: {{}}".format(mybuf.getvalue()))
                except ConanException:
                    self.output.info(">>> describe-fails")
    """)

    ref = ConanFileReference.loads("name/version@user/channel")

    def _shallow_attrib_str(self):
        shallow_attrib_str = ""
        if self.shallow is not None:
            shallow_attrib_str = '"shallow": {}'.format(self.shallow)
        return shallow_attrib_str

    def _check_info_values(self, client):
        client.run("inspect {} -a scm".format(self.ref))  # Check we get a loadable conanfile.py
        if self.shallow in [None]:
            self.assertNotIn('shallow', str(client.out))
        elif self.shallow in [True]:  # This is the default value
            not_appears = 'shallow' not in str(client.out)
            value_explicit = 'shallow: True' in str(client.out)
            self.assertTrue(not_appears or value_explicit)
        elif self.shallow in ['None']:
            self.assertIn('shallow: None', str(client.out))
        else:
            self.assertIn('shallow: False', str(client.out))

    def test_export_scm_substituted(self):
        # Check the shallow value is substituted with the proper value
        client = TestClient()
        files = {'conanfile.py': self.conanfile.format(shallow_attrib=self._shallow_attrib_str(),
                                                       url='auto', rev='auto')}
        url, _ = create_local_git_repo(files=files)

        client.run_command('git clone "{}" .'.format(url))

        client.run("export . {}".format(self.ref))
<<<<<<< HEAD
        scm_info = client.scm_info_cache(self.ref)

        if self.shallow in [None, True, "None"]:
            self.assertIsNone(scm_info.shallow)
=======
        content = load(client.cache.package_layout(self.ref).conanfile())
        if self.shallow in [None, True]:
            self.assertNotIn("shallow", content)
        elif self.shallow in ['None']:
            self.assertIn('"shallow": None', content)
>>>>>>> e4af39e1
        else:
            self.assertEqual(scm_info.shallow, False)

        self._check_info_values(client)

    def test_export_scm_to_conandata(self):
        # Check the shallow value is stored and propagated with the proper value
        client = TestClient()
        client.run("config set general.scm_to_conandata=1")
        files = {'conanfile.py': self.conanfile.format(shallow_attrib=self._shallow_attrib_str(),
                                                       url='auto', rev='auto')}
        url, _ = create_local_git_repo(files=files)
        client.run_command('git clone "{}" .'.format(url))

        client.run("export . {}".format(self.ref))
        content = load(os.path.join(client.cache.package_layout(self.ref).export(), DATA_YML))
        if self.shallow in [None, True]:
            self.assertNotIn('shallow', content)
        elif self.shallow in ['None']:
            self.assertIn('shallow: null', content)
        else:
            self.assertIn('shallow: false', content)

        self._check_info_values(client)

    # FIXME : https://github.com/conan-io/conan/issues/8449
    # scm_to_conandata=1 changes behavior for shallow=None
    @pytest.mark.xfail
    @parameterized.expand([("c6cc15fa2f4b576bd", False), ("0.22.1", True)])
    def test_remote_build(self, revision, shallow_works):
        # Shallow works only with branches or tags
        # xfail doesn't work (don't know why), just skip manually
        if self.shallow is "None" and revision == "0.22.1":
            return
        client = TestClient()
        client.save({'conanfile.py':
                         self.conanfile.format(shallow_attrib=self._shallow_attrib_str(),
                                               url="https://github.com/conan-io/conan.git",
                                               rev=revision)})

        client.run("create . {}".format(self.ref))

        if self.shallow in [None, True] and shallow_works:
            self.assertIn(">>> describe-fails", client.out)
        else:
            self.assertIn(">>> tags: 0.22.1", client.out)<|MERGE_RESOLUTION|>--- conflicted
+++ resolved
@@ -73,33 +73,6 @@
         else:
             self.assertIn('shallow: False', str(client.out))
 
-    def test_export_scm_substituted(self):
-        # Check the shallow value is substituted with the proper value
-        client = TestClient()
-        files = {'conanfile.py': self.conanfile.format(shallow_attrib=self._shallow_attrib_str(),
-                                                       url='auto', rev='auto')}
-        url, _ = create_local_git_repo(files=files)
-
-        client.run_command('git clone "{}" .'.format(url))
-
-        client.run("export . {}".format(self.ref))
-<<<<<<< HEAD
-        scm_info = client.scm_info_cache(self.ref)
-
-        if self.shallow in [None, True, "None"]:
-            self.assertIsNone(scm_info.shallow)
-=======
-        content = load(client.cache.package_layout(self.ref).conanfile())
-        if self.shallow in [None, True]:
-            self.assertNotIn("shallow", content)
-        elif self.shallow in ['None']:
-            self.assertIn('"shallow": None', content)
->>>>>>> e4af39e1
-        else:
-            self.assertEqual(scm_info.shallow, False)
-
-        self._check_info_values(client)
-
     def test_export_scm_to_conandata(self):
         # Check the shallow value is stored and propagated with the proper value
         client = TestClient()

import platform
import re
import tempfile
import textwrap

import pytest

from conans.test.assets.cmake import gen_cmakelists
from conans.test.assets.sources import gen_function_cpp, gen_function_c
from conans.test.functional.utils import check_vs_runtime, check_exe_run
from conans.test.utils.tools import TestClient
from conans.util.env import environment_update


@pytest.fixture
def client():
    # IMPORTANT: This cannot use the default tests location, if in Windows, it can be another unit
    # like F and Visual WONT FIND ClangCL
    t = tempfile.mkdtemp(suffix='conans')
    c = TestClient(cache_folder=t)
    clang_profile = textwrap.dedent("""
        [settings]
        os=Windows
        arch=x86_64
        build_type=Release
        compiler=clang
<<<<<<< HEAD
        compiler.version=13
=======
        compiler.version=12
        [conf]
        tools.build:compiler_executables={"cpp": "clang++", "c": "clang", "rc": "clang"}
>>>>>>> 4c683138
        """)
    conanfile = textwrap.dedent("""
        import os
        from conan import ConanFile
        from conan.tools.cmake import CMake, cmake_layout

        class Pkg(ConanFile):
            settings = "os", "compiler", "build_type", "arch"
            exports_sources = "*"
            generators = "CMakeToolchain"

            def layout(self):
                cmake_layout(self)

            def build(self):
                cmake = CMake(self)
                cmake.configure()
                cmake.build()
                cmd = os.path.join(self.cpp.build.bindirs[0], "my_app")
                self.run(cmd)

            def package(self):
                cmake = CMake(self)
                cmake.install()

            def package_info(self):
                cmd = os.path.join(self.package_folder, "bin", "my_app")
                self.output.info("MYCMD={}!".format(os.path.abspath(cmd)))
        """)
    c.save({"conanfile.py": conanfile,
            "clang": clang_profile,
            "CMakeLists.txt": gen_cmakelists(appname="my_app", appsources=["src/main.cpp"],
                                             install=True),
            "src/main.cpp": gen_function_cpp(name="main")})
    return c


@pytest.mark.tool("cmake")
@pytest.mark.tool("clang", "13")
@pytest.mark.skipif(platform.system() != "Windows", reason="requires Win")
class TestLLVMClang:
    """ External LLVM/clang, with different CMake generators
    This links always with the VS runtime, it is built-in
    """

    @pytest.mark.tool("mingw64")
    @pytest.mark.tool("visual_studio", "17")
    @pytest.mark.tool("clang", "13")  # repeated, for priority over the mingw64 clang
    @pytest.mark.parametrize("runtime", ["static", "dynamic"])
    def test_clang_mingw(self, client, runtime):
        """ compiling with an LLVM-clang installed, which uses by default the
        VS runtime
        """
        client.run("create . --name=pkg --version=0.1 -pr=clang "
                   "-s compiler.runtime_version=v143 "
                   "-s compiler.runtime={}".format(runtime))
        # clang compilations in Windows will use MinGW Makefiles by default
        assert 'cmake -G "MinGW Makefiles"' in client.out
        assert "GNU-like command-line" in client.out
        assert "main __clang_major__13" in client.out
        assert "main _MSC_VER193" in client.out
        assert "main _MSVC_LANG2014" in client.out
        assert "main _M_X64 defined" in client.out
        assert "main __x86_64__ defined" in client.out

        check_exe_run(client.out, "main", "clang", None, "Release", "x86_64", "14")
        cmd = re.search(r"MYCMD=(.*)!", str(client.out)).group(1)
        cmd = cmd + ".exe"
        static_runtime = (runtime == "static")
        check_vs_runtime(cmd, client, "17", build_type="Release", static_runtime=static_runtime)

    @pytest.mark.tool("visual_studio", "17")
    @pytest.mark.parametrize("generator", ["Ninja", "NMake Makefiles"])
    def test_clang_cmake_ninja_nmake(self, client, generator):
        client.run("create . --name=pkg --version=0.1 -pr=clang -s compiler.runtime=dynamic "
                   "-s compiler.runtime_version=v143 "
                   '-c tools.cmake.cmaketoolchain:generator="{}"'.format(generator))

        assert 'cmake -G "{}"'.format(generator) in client.out
        assert "GNU-like command-line" in client.out
        assert "main __clang_major__13" in client.out
        assert "main _MSC_VER193" in client.out
        assert "main _MSVC_LANG2014" in client.out
        assert "main _M_X64 defined" in client.out
        assert "main __x86_64__ defined" in client.out
        cmd = re.search(r"MYCMD=(.*)!", str(client.out)).group(1)
        cmd = cmd + ".exe"
        check_vs_runtime(cmd, client, "17", build_type="Release", static_runtime=False)

    @pytest.mark.tool("visual_studio", "16")
    @pytest.mark.tool("clang", "13")  # repeated, for priority over the mingw64 clang
    def test_clang_cmake_runtime_version(self, client):
        generator = "Ninja"
        # Make sure that normal CMakeLists with verify=False works
        client.save({"CMakeLists.txt": gen_cmakelists(verify=False, appname="my_app",
                                                      appsources=["src/main.cpp"], install=True)})
        client.run("create . --name=pkg --version=0.1 -pr=clang -s compiler.runtime=dynamic -s compiler.cppstd=17 "
                   "-s compiler.runtime_version=v142 "
                   '-c tools.cmake.cmaketoolchain:generator="{}"'.format(generator))

        assert 'cmake -G "{}"'.format(generator) in client.out
        assert "GNU-like command-line" in client.out
        assert "main __clang_major__13" in client.out
        # Check this! Clang compiler in Windows is reporting MSC_VER and MSVC_LANG!
        assert "main _MSC_VER192" in client.out
        assert "main _MSVC_LANG2017" in client.out
        assert "main _M_X64 defined" in client.out
        assert "main __x86_64__ defined" in client.out
        cmd = re.search(r"MYCMD=(.*)!", str(client.out)).group(1)
        cmd = cmd + ".exe"
        check_vs_runtime(cmd, client, "16", build_type="Release", static_runtime=False)


@pytest.mark.skipif(platform.system() != "Windows", reason="requires Win")
class TestVSClangCL:
    """
    This is also LLVM/Clang, but distributed with the VS installation
    """
    @pytest.mark.tool("cmake", "3.23")
    @pytest.mark.tool("visual_studio", "17")
    def test_clang_visual_studio_generator(self, client):
        """ This is using the embedded ClangCL compiler, not the external one"""
        generator = "Visual Studio 17"
        client.run("create . --name=pkg --version=0.1 -pr=clang -s compiler.runtime=dynamic "
                   "-s compiler.cppstd=17 -s compiler.runtime_version=v143 "
                   '-c tools.cmake.cmaketoolchain:generator="{}"'.format(generator))
        assert 'cmake -G "{}"'.format(generator) in client.out
        assert "MSVC-like command-line" in client.out
        assert "main __clang_major__14" in client.out
        # Check this! Clang compiler in Windows is reporting MSC_VER and MSVC_LANG!
        assert "main _MSC_VER193" in client.out
        assert "main _MSVC_LANG2017" in client.out
        assert "main _M_X64 defined" in client.out
        assert "main __x86_64__ defined" in client.out
        assert "-m64" not in client.out
        cmd = re.search(r"MYCMD=(.*)!", str(client.out)).group(1)
        cmd = cmd + ".exe"
        check_vs_runtime(cmd, client, "16", build_type="Release", static_runtime=False)


@pytest.mark.tool("cmake")
@pytest.mark.skipif(platform.system() != "Windows", reason="requires Win")
class TestMsysClang:
    @pytest.mark.tool("msys2_clang64")
    def test_msys2_clang(self, client):
        """ Using the msys2 clang64 subsystem
        We are not really injecting the msys2 root with make, so using
        MinGW Makefiles
        """
        client.run('create . --name=pkg --version=0.1 -pr=clang -s os.subsystem=msys2 '
                   '-s compiler.libcxx=libc++ '
                   '-c tools.cmake.cmaketoolchain:generator="MinGW Makefiles"')
        # clang compilations in Windows will use MinGW Makefiles by default
        assert 'cmake -G "MinGW Makefiles"' in client.out
        # TODO: Version is still not controlled
        assert "main __clang_major__14" in client.out
        # Not using libstdc++
        assert "_GLIBCXX_USE_CXX11_ABI" not in client.out
        assert "main __cplusplus2014" in client.out
        assert "main __GNUC__" in client.out
        assert "main __MINGW32__1" in client.out
        assert "main __MINGW64__1" in client.out
        assert "main _MSC_" not in client.out
        assert "main _MSVC_" not in client.out
        assert "main _M_X64 defined" in client.out
        assert "main __x86_64__ defined" in client.out

        cmd = re.search(r"MYCMD=(.*)!", str(client.out)).group(1)
        cmd = cmd + ".exe"
        check_vs_runtime(cmd, client, "16", build_type="Release",
                         static_runtime=False, subsystem="clang64")

    @pytest.mark.tool("msys2_mingw64_clang64")
    def test_msys2_clang_mingw(self, client):
        """ compiling with the clang INSIDE mingw, which uses the
        MinGW runtime, not the MSVC one
        For 32 bits, it doesn't seem possible to install the toolchain
        For 64 bits require "pacman -S mingw-w64-x86-clang++"
        """
        # TODO: This should probably go to the ``os.subsystem=ming64" but lets do it in other PR
        client.run('create . --name=pkg --version=0.1 -pr=clang '
                   '-s compiler.libcxx=libstdc++')
        # clang compilations in Windows will use MinGW Makefiles by default
        assert 'cmake -G "MinGW Makefiles"' in client.out
        # TODO: Version is still not controlled
        assert "main __clang_major__14" in client.out
        assert "main _GLIBCXX_USE_CXX11_ABI 0" in client.out
        assert "main __cplusplus2014" in client.out
        assert "main __GNUC__" in client.out
        assert "main __MINGW32__1" in client.out
        assert "main __MINGW64__1" in client.out
        assert "main _MSC_" not in client.out
        assert "main _MSVC_" not in client.out
        assert "main _M_X64 defined" in client.out
        assert "main __x86_64__ defined" in client.out

        cmd = re.search(r"MYCMD=(.*)!", str(client.out)).group(1)
        cmd = cmd + ".exe"
        check_vs_runtime(cmd, client, "16", build_type="Release",
                         static_runtime=False, subsystem="mingw64")

    @pytest.mark.tool("msys2_clang64")
    def test_clang_pure_c(self, client):
        """ compiling with the clang INSIDE mingw, which uses the
        MinGW runtime, not the MSVC one
        For 32 bits, it doesn't seem possible to install the toolchain
        For 64 bits require "pacman -S mingw-w64-x86-clang++"
        """
        client.save({"CMakeLists.txt": gen_cmakelists(verify=False, language="C", appname="my_app",
                                                      appsources=["src/main.c"], install=True),
                     "src/main.c": gen_function_c(name="main")})
        client.run(f"create . --name=pkg --version=0.1 -pr=clang")
        # clang compilations in Windows will use MinGW Makefiles by default
        assert 'cmake -G "MinGW Makefiles"' in client.out
        assert "main __clang_major__14" in client.out
        assert "GLIBCXX" not in client.out
        assert "cplusplus" not in client.out
        assert "main __GNUC__" in client.out
        assert "main __MINGW32__1" in client.out
        assert "main __MINGW64__1" in client.out
        assert "main _MSC_" not in client.out
        assert "main _MSVC_" not in client.out
        assert "main _M_X64 defined" in client.out
        assert "main __x86_64__ defined" in client.out

        cmd = re.search(r"MYCMD=(.*)!", str(client.out)).group(1)
        cmd = cmd + ".exe"
        # static_runtime equivalent to C, for checking, no dep on libc++
        check_vs_runtime(cmd, client, "16", build_type="Release", static_runtime=True,
                         subsystem="clang64")


@pytest.mark.tool("cmake")
@pytest.mark.tool("clang", "12")
@pytest.mark.skipif(platform.system() != "Windows", reason="requires Win")
def test_error_clang_cmake_ninja_custom_cxx(client):
    with environment_update({"CXX": "/no/exist/clang++"}):
        client.run("create . --name=pkg --version=0.1 -pr=clang -c tools.cmake.cmaketoolchain:generator=Ninja",
                   assert_error=True)
        assert 'Could not find compiler' in client.out
        assert '/no/exist/clang++' in client.out

    clang_profile = textwrap.dedent("""
        [settings]
        os=Windows
        arch=x86_64
        build_type=Release
        compiler=clang
        compiler.version=12
        [buildenv]
        CXX=/no/exist/clang++
        """)
    client.save({"clang":     clang_profile})
    client.run("create . --name=pkg --version=0.1 -pr=clang -c tools.cmake.cmaketoolchain:generator=Ninja",
               assert_error=True)
    assert 'Could not find compiler' in client.out
    assert '/no/exist/clang++' in client.out<|MERGE_RESOLUTION|>--- conflicted
+++ resolved
@@ -24,13 +24,9 @@
         arch=x86_64
         build_type=Release
         compiler=clang
-<<<<<<< HEAD
         compiler.version=13
-=======
-        compiler.version=12
         [conf]
         tools.build:compiler_executables={"cpp": "clang++", "c": "clang", "rc": "clang"}
->>>>>>> 4c683138
         """)
     conanfile = textwrap.dedent("""
         import os

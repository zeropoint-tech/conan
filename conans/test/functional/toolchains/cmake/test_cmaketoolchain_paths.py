--- conflicted
+++ resolved
@@ -3,8 +3,8 @@
 
 import pytest
 
-from conans.test.utils.tools import TestClient
-
+from conans.model.recipe_ref import RecipeReference
+from conans.test.utils.tools import TestClient, TurboTestClient
 
 ios10_armv8_settings = "-s os=iOS -s os.sdk=iphoneos -s os.version=10.0 -s arch=armv8"
 
@@ -83,15 +83,8 @@
 
     filename = "{}Config.cmake" if find_package == "config" else "Find{}.cmake"
     filename = filename.format(package)
-<<<<<<< HEAD
-    client.save({"conanfile.py": conanfile,
-                 "{}".format(filename): find,
-                 "myowncmake.cmake": myowncmake})
-    client.run("create . --name={} --version=0.1".format(package))
-=======
     client.save({"conanfile.py": conanfile, "cmake/{}".format(filename): find})
-    client.run("create . {}/0.1@ -pr:b default {}".format(package, settings))
->>>>>>> 861170cd
+    client.run("create . --name={} --version=0.1 {}".format(package, settings))
 
     consumer = textwrap.dedent("""
         cmake_minimum_required(VERSION 3.15)
@@ -100,25 +93,16 @@
         """).format(package=package)
 
     client.save({"CMakeLists.txt": consumer}, clean_first=True)
-<<<<<<< HEAD
-    client.run("install --reference={}/0.1@ -g CMakeToolchain".format(package))
-=======
-    client.run("install {}/0.1@ -g CMakeToolchain -pr:b default {}".format(package, settings))
->>>>>>> 861170cd
+    client.run("install --reference={}/0.1 -g CMakeToolchain {}".format(package, settings))
+
     with client.chdir("build"):
         client.run_command(_cmake_command_toolchain(find_root_path_modes))
     assert "Conan: Target declared" not in client.out
     assert "HELLO FROM THE {package} FIND PACKAGE!".format(package=package) in client.out
 
     # If using the CMakeDeps generator, the in-package .cmake will be ignored
-<<<<<<< HEAD
     # But it is still possible to include(owncmake)
-    client.run("install --reference={}/0.1@ -g CMakeToolchain -g CMakeDeps".format(package))
-=======
-    client.run("install {}/0.1@ -g CMakeToolchain -g CMakeDeps -pr:b default {}".format(
-        package, settings,
-    ))
->>>>>>> 861170cd
+    client.run("install --reference={}/0.1 -g CMakeToolchain -g CMakeDeps {}".format(package, settings))
     with client.chdir("build2"):  # A clean folder, not the previous one, CMake cache doesnt affect
         client.run_command(_cmake_command_toolchain(find_root_path_modes))
     assert "Conan: Target declared '{package}::{package}'".format(package=package) in client.out
@@ -180,14 +164,9 @@
             NAMESPACE hello::
         )
         """)
-<<<<<<< HEAD
     client.save({"conanfile.py": conanfile,
                  "CMakeLists.txt": cmake})
-    client.run("create . --name=hello --version=0.1")
-=======
-    client.save({"conanfile.py": conanfile, "CMakeLists.txt": cmake})
-    client.run("create . hello/0.1@ -pr:b default {}".format(settings))
->>>>>>> 861170cd
+    client.run("create . --name=hello --version=0.1 {}".format(settings))
 
     consumer = textwrap.dedent("""
         project(MyHello NONE)
@@ -197,30 +176,24 @@
         """)
 
     client.save({"CMakeLists.txt": consumer}, clean_first=True)
-<<<<<<< HEAD
-    client.run("install --reference=hello/0.1@ -g CMakeToolchain")
-=======
-    client.run("install hello/0.1@ -g CMakeToolchain -pr:b default {}".format(settings))
->>>>>>> 861170cd
+    client.run("install --reference=hello/0.1 -g CMakeToolchain {}".format(settings))
+
     with client.chdir("build"):
         client.run_command(_cmake_command_toolchain(find_root_path_modes))
     # If it didn't fail, it found the helloConfig.cmake
     assert "Conan: Target declared" not in client.out
 
     # If using the CMakeDeps generator, the in-package .cmake will be ignored
-<<<<<<< HEAD
     # But it is still possible to include(owncmake)
-    client.run("install --reference=hello/0.1@ -g CMakeToolchain -g CMakeDeps")
-=======
-    client.run("install hello/0.1@ -g CMakeToolchain -g CMakeDeps -pr:b default {}".format(settings))
->>>>>>> 861170cd
+    client.run("install --reference=hello/0.1 -g CMakeToolchain -g CMakeDeps {}".format(settings))
+
     with client.chdir("build2"):  # A clean folder, not the previous one, CMake cache doesnt affect
         client.run_command(_cmake_command_toolchain(find_root_path_modes))
     assert "Conan: Target declared 'hello::hello'" in client.out
 
 
 @pytest.mark.tool_cmake
-@pytest.mark.parametrize("require_type", ["requires", "build_requires"])
+@pytest.mark.parametrize("require_type", ["requires", "tool_requires"])
 @pytest.mark.parametrize(
     "settings",
     [
@@ -235,7 +208,7 @@
     "find_root_path_modes", [find_root_path_modes_default, find_root_path_modes_cross_build],
 )
 def test_cmaketoolchain_path_include_cmake_modules(require_type, settings, find_root_path_modes):
-    """Test that cmake module files in builddirs of requires and build_requires
+    """Test that cmake module files in builddirs of requires and tool_requires
     are accessible with include() in consumer CMakeLists
     """
     client = TestClient()
@@ -254,9 +227,8 @@
     """)
     myowncmake = 'MESSAGE("MYOWNCMAKE FROM hello!")'
     client.save({"conanfile.py": conanfile, "cmake/myowncmake.cmake": myowncmake})
-    client.run("create . hello/0.1@{}".format(
-        " -pr:b default {}".format(settings) if require_type == "requires" else "",
-    ))
+    br_flag = "--build-require" if require_type != "requires" else ""
+    client.run("create . --name=hello --version=0.1 {} {}".format(settings, br_flag))
 
     conanfile = textwrap.dedent("""
         from conans import ConanFile
@@ -270,7 +242,7 @@
         include(myowncmake)
     """)
     client.save({"conanfile.py": conanfile, "CMakeLists.txt": consumer}, clean_first=True)
-    client.run("install . pkg/0.1@ -g CMakeToolchain -pr:b default {}".format(settings))
+    client.run("install . --name=pkg --version=0.1 -g CMakeToolchain {}".format(settings))
     with client.chdir("build"):
         client.run_command(_cmake_command_toolchain(find_root_path_modes))
     assert "MYOWNCMAKE FROM hello!" in client.out
@@ -307,7 +279,7 @@
                 self.copy(pattern="*.h", dst="include")
     """)
     client.save({"conanfile.py": conanfile, "hello.h": ""})
-    client.run("create . hello/0.1@ -pr:b default {}".format(settings))
+    client.run("create . --name=hello --version=0.1 {}".format(settings))
 
     consumer = textwrap.dedent("""
         cmake_minimum_required(VERSION 3.15)
@@ -322,7 +294,7 @@
         endif()
     """)
     client.save({"CMakeLists.txt": consumer}, clean_first=True)
-    client.run("install hello/0.1@ -g CMakeToolchain -pr:b default {}".format(settings))
+    client.run("install --reference hello/0.1 -g CMakeToolchain {}".format(settings))
     with client.chdir("build"):
         client.run_command(_cmake_command_toolchain(find_root_path_modes))
     assert "Found file hello.h" in client.out
@@ -347,7 +319,7 @@
     """Test that libraries in libdirs of requires can be found with
     find_library() in consumer CMakeLists
     """
-    client = TestClient()
+    client = TurboTestClient()
 
     conanfile = textwrap.dedent("""
         from conans import ConanFile
@@ -360,15 +332,18 @@
                 self.copy(pattern="*", dst="lib")
     """)
     client.save({"conanfile.py": conanfile, "libhello.a": "", "hello.lib": ""})
-    client.run("create . hello_host/0.1@ -pr:b default {}".format(settings))
-    client.run("create . hello_build/0.1@")
+    pref_host = client.create(RecipeReference.loads("hello_host/0.1"), conanfile, args=settings)
+    host_folder = client.get_latest_pkg_layout(pref_host).base_folder
+    pref_build = client.create(RecipeReference.loads("hello_build/0.1"),
+                               conanfile, args="--build-require")
+    build_folder = client.get_latest_pkg_layout(pref_build).base_folder
 
     conanfile = textwrap.dedent("""
         from conans import ConanFile
         class PkgConan(ConanFile):
             settings = "os", "arch", "compiler", "build_type"
             requires = "hello_host/0.1"
-            build_requires = "hello_build/0.1"
+            tool_requires = "hello_build/0.1"
     """)
     consumer = textwrap.dedent("""
         cmake_minimum_required(VERSION 3.15)
@@ -379,12 +354,13 @@
         endif()
     """)
     client.save({"conanfile.py": conanfile, "CMakeLists.txt": consumer}, clean_first=True)
-    client.run("install . pkg/0.1@ -g CMakeToolchain -pr:b default {}".format(settings))
+    client.run("install . --name=pkg --version=0.1 -g CMakeToolchain {}".format(settings))
     with client.chdir("build"):
         client.run_command(_cmake_command_toolchain(find_root_path_modes))
     assert "Found hello lib" in client.out
-    assert "hello_host/0.1/" in client.out
-    assert "hello_build/0.1/" not in client.out
+
+    assert host_folder in client.out
+    assert build_folder not in client.out
 
 
 @pytest.mark.tool_cmake
@@ -402,10 +378,10 @@
     "find_root_path_modes", [find_root_path_modes_default, find_root_path_modes_cross_build],
 )
 def test_cmaketoolchain_path_find_program(settings, find_root_path_modes):
-    """Test that executables in bindirs of build_requires can be found with
+    """Test that executables in bindirs of tool_requires can be found with
     find_program() in consumer CMakeLists.
     """
-    client = TestClient()
+    client = TurboTestClient()
 
     conanfile = textwrap.dedent("""
         from conans import ConanFile
@@ -418,15 +394,21 @@
                 self.copy(pattern="*", dst="bin")
     """)
     client.save({"conanfile.py": conanfile, "hello": "", "hello.exe": ""})
-    client.run("create . hello_host/0.1@ -pr:b default {}".format(settings))
-    client.run("create . hello_build/0.1@")
+    client.run("create . --name=hello_host --version=0.1 {}".format(settings))
+    client.run("create . --name=hello_build --version=0.1 --build-require")
+
+    pref_host = client.create(RecipeReference.loads("hello_host/0.1"), conanfile, args=settings)
+    host_folder = client.get_latest_pkg_layout(pref_host).base_folder
+    pref_build = client.create(RecipeReference.loads("hello_build/0.1"),
+                               conanfile, args="--build-require")
+    build_folder = client.get_latest_pkg_layout(pref_build).base_folder
 
     conanfile = textwrap.dedent("""
         from conans import ConanFile
         class PkgConan(ConanFile):
             settings = "os", "arch", "compiler", "build_type"
             requires = "hello_host/0.1"
-            build_requires = "hello_build/0.1"
+            tool_requires = "hello_build/0.1"
     """)
     consumer = textwrap.dedent("""
         cmake_minimum_required(VERSION 3.15)
@@ -437,9 +419,9 @@
         endif()
     """)
     client.save({"conanfile.py": conanfile, "CMakeLists.txt": consumer}, clean_first=True)
-    client.run("install . pkg/0.1@ -g CMakeToolchain -pr:b default {}".format(settings))
+    client.run("install . --name=pkg --version=0.1 -g CMakeToolchain {}".format(settings))
     with client.chdir("build"):
         client.run_command(_cmake_command_toolchain(find_root_path_modes))
     assert "Found hello prog" in client.out
-    assert "hello_host/0.1/" not in client.out
-    assert "hello_build/0.1/" in client.out+    assert host_folder not in client.out
+    assert build_folder in client.out
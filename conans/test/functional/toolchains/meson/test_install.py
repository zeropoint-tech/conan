--- conflicted
+++ resolved
@@ -110,15 +110,5 @@
                      os.path.join("test_package", "CMakeLists.txt"): self._test_package_cmake_lists,
                      os.path.join("test_package", "src", "test_package.cpp"): test_package_cpp})
 
-<<<<<<< HEAD
         self.t.run("create . --name=hello --version=0.1")
-=======
-        # FIXME: Remove this and run a "conan create ..." instead whenever there will be tests with
-        #        export-pkg command running automatically the test_package as well.
-        self.t.run("install .")
-        self.t.run("build .")
-        self.t.run("export-pkg . hello/0.1@ %s" % self._settings_str)
-        self.t.run("test test_package/conanfile.py hello/0.1@ %s" % self._settings_str)
->>>>>>> 1487eaba
-
         self._check_binary()
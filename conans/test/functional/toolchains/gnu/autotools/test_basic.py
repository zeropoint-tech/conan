import os
import platform
import textwrap
import time

import pytest

from conan.tools.env.environment import environment_wrap_command
from conans.model.ref import ConanFileReference
from conans.test.assets.autotools import gen_makefile_am, gen_configure_ac, gen_makefile
from conans.test.assets.sources import gen_function_cpp
from conans.test.functional.utils import check_exe_run
<<<<<<< HEAD
from conans.test.utils.tools import TestClient
=======
from conans.test.utils.mocks import ConanFileMock
from conans.test.utils.tools import TestClient, TurboTestClient
>>>>>>> a3023ff6
from conans.util.files import touch


@pytest.mark.skipif(platform.system() not in ["Linux", "Darwin"], reason="Requires Autotools")
@pytest.mark.tool("autotools")
def test_autotools():
    client = TestClient(path_with_spaces=False)
    client.run("new cmake_lib -d name=hello -d version=0.1")
    client.run("create .")

    main = gen_function_cpp(name="main", includes=["hello"], calls=["hello"])
    makefile_am = gen_makefile_am(main="main", main_srcs="main.cpp")
    configure_ac = gen_configure_ac()

    conanfile = textwrap.dedent("""
        from conan import ConanFile
        from conan.tools.gnu import Autotools

        class TestConan(ConanFile):
            requires = "hello/0.1"
            settings = "os", "compiler", "arch", "build_type"
            exports_sources = "configure.ac", "Makefile.am", "main.cpp"
            generators = "AutotoolsDeps", "AutotoolsToolchain"

            def build(self):
                self.run("aclocal")
                self.run("autoconf")
                self.run("automake --add-missing --foreign")
                autotools = Autotools(self)
                autotools.configure()
                autotools.make()
        """)

    client.save({"conanfile.py": conanfile,
                 "configure.ac": configure_ac,
                 "Makefile.am": makefile_am,
                 "main.cpp": main}, clean_first=True)
    client.run("install .")
    client.run("build .")
    client.run_command("./main")
    cxx11_abi = 1 if platform.system() == "Linux" else None
    check_exe_run(client.out, "main", "gcc", None, "Release", "x86_64", None, cxx11_abi=cxx11_abi)
    assert "hello/0.1: Hello World Release!" in client.out


def build_windows_subsystem(profile, make_program):
    """ The AutotoolsDeps can be used also in pure Makefiles, if the makefiles follow
    the Autotools conventions
    """
    # FIXME: cygwin in CI (my local machine works) seems broken for path with spaces
    client = TestClient(path_with_spaces=False)
    client.run("new cmake_lib -d name=hello -d version=0.1")
    # TODO: Test Windows subsystems in CMake, at least msys is broken
    os.rename(os.path.join(client.current_folder, "test_package"),
              os.path.join(client.current_folder, "test_package2"))
    client.save({"profile": profile})
    client.run("create . --profile=profile")

    main = gen_function_cpp(name="main", includes=["hello"], calls=["hello"])
    makefile = gen_makefile(apps=["app"])

    conanfile = textwrap.dedent("""
        from conan import ConanFile
        from conan.tools.gnu import AutotoolsToolchain, Autotools, AutotoolsDeps

        class TestConan(ConanFile):
            requires = "hello/0.1"
            settings = "os", "compiler", "arch", "build_type"
            exports_sources = "Makefile"
            generators = "AutotoolsDeps", "AutotoolsToolchain"

            def build(self):
                autotools = Autotools(self)
                autotools.make()
        """)
    client.save({"app.cpp": main,
                 "Makefile": makefile,
                 "conanfile.py": conanfile,
                 "profile": profile}, clean_first=True)

    client.run("install . --profile=profile")
    cmd = environment_wrap_command(["conanbuildenv",
                                    "conanautotoolstoolchain",
                                    "conanautotoolsdeps"], make_program, cwd=client.current_folder)
    client.run_command(cmd)
    client.run_command("app")
    # TODO: fill compiler version when ready
    check_exe_run(client.out, "main", "gcc", None, "Release", "x86_64", None)
    assert "hello/0.1: Hello World Release!" in client.out

    client.save({"app.cpp": gen_function_cpp(name="main", msg="main2",
                                             includes=["hello"], calls=["hello"])})
    # Make sure it is newer
    t = time.time() + 1
    touch(os.path.join(client.current_folder, "app.cpp"), (t, t))

    client.run("build . --profile=profile")
    client.run_command("app")
    # TODO: fill compiler version when ready
    check_exe_run(client.out, "main2", "gcc", None, "Release", "x86_64", None, cxx11_abi=0)
    assert "hello/0.1: Hello World Release!" in client.out
    return client.out


@pytest.mark.tool("cygwin")
@pytest.mark.skipif(platform.system() != "Windows", reason="Needs windows")
def test_autotoolsdeps_cygwin():
    gcc = textwrap.dedent("""
        [settings]
        os=Windows
        os.subsystem=cygwin
        compiler=gcc
        compiler.version=4.9
        compiler.libcxx=libstdc++
        arch=x86_64
        build_type=Release
        """)
    out = build_windows_subsystem(gcc, make_program="make")
    assert "__MSYS__" not in out
    assert "MINGW" not in out
    assert "main2 __CYGWIN__1" in out


@pytest.mark.tool("mingw64")
@pytest.mark.skipif(platform.system() != "Windows", reason="Needs windows")
def test_autotoolsdeps_mingw_msys():
    gcc = textwrap.dedent("""
        [settings]
        os=Windows
        compiler=gcc
        compiler.version=4.9
        compiler.libcxx=libstdc++
        arch=x86_64
        build_type=Release
        """)
    out = build_windows_subsystem(gcc, make_program="mingw32-make")
    assert "__MSYS__" not in out
    assert "main2 __MINGW64__1" in out


@pytest.mark.tool("msys2")
@pytest.mark.skipif(platform.system() != "Windows", reason="Needs windows")
def test_autotoolsdeps_msys():
    gcc = textwrap.dedent("""
        [settings]
        os=Windows
        os.subsystem=msys2
        compiler=gcc
        compiler.version=4.9
        compiler.libcxx=libstdc++
        arch=x86_64
        build_type=Release
        """)
    out = build_windows_subsystem(gcc, make_program="make")
    # Msys2 is a rewrite of Msys, using Cygwin
    assert "MINGW" not in out
    assert "main2 __MSYS__1" in out
    assert "main2 __CYGWIN__1" in out


@pytest.mark.skipif(platform.system() not in ["Linux", "Darwin"], reason="Requires Autotools")
@pytest.mark.tool_autotools()
def test_install_output_directories():
    """
    If we change the libdirs of the cpp.package, as we are doing cmake.install, the output directory
    for the libraries is changed
    """
    client = TurboTestClient(path_with_spaces=False)
    client.run("new hello/1.0 --template cmake_lib")
    client.run("create .")
    consumer_conanfile = textwrap.dedent("""
        from conan import ConanFile
        from conan.tools.gnu import Autotools

        class TestConan(ConanFile):
            requires = "hello/1.0"
            settings = "os", "compiler", "arch", "build_type"
            exports_sources = "configure.ac", "Makefile.am", "main.cpp", "consumer.h"
            generators = "AutotoolsDeps", "AutotoolsToolchain"

            def layout(self):
                self.folders.build = "."
                self.cpp.package.bindirs = ["mybin"]

            def build(self):
                self.run("aclocal")
                self.run("autoconf")
                self.run("automake --add-missing --foreign")
                autotools = Autotools(self)
                autotools.configure()
                autotools.make()
                autotools.install()
    """)

    main = gen_function_cpp(name="main", includes=["hello"], calls=["hello"])
    makefile_am = gen_makefile_am(main="main", main_srcs="main.cpp")
    configure_ac = gen_configure_ac()
    client.save({"conanfile.py": consumer_conanfile,
                 "configure.ac": configure_ac,
                 "Makefile.am": makefile_am,
                 "main.cpp": main}, clean_first=True)
    ref = ConanFileReference.loads("zlib/1.2.11")
    pref = client.create(ref, conanfile=consumer_conanfile)
    p_folder = client.cache.package_layout(pref.ref).package(pref)
    assert os.path.exists(os.path.join(p_folder, "mybin", "main"))
    assert not os.path.exists(os.path.join(p_folder, "bin"))<|MERGE_RESOLUTION|>--- conflicted
+++ resolved
@@ -6,16 +6,11 @@
 import pytest
 
 from conan.tools.env.environment import environment_wrap_command
-from conans.model.ref import ConanFileReference
+from conans.model.recipe_ref import RecipeReference
 from conans.test.assets.autotools import gen_makefile_am, gen_configure_ac, gen_makefile
 from conans.test.assets.sources import gen_function_cpp
 from conans.test.functional.utils import check_exe_run
-<<<<<<< HEAD
-from conans.test.utils.tools import TestClient
-=======
-from conans.test.utils.mocks import ConanFileMock
 from conans.test.utils.tools import TestClient, TurboTestClient
->>>>>>> a3023ff6
 from conans.util.files import touch
 
 
@@ -184,7 +179,7 @@
     for the libraries is changed
     """
     client = TurboTestClient(path_with_spaces=False)
-    client.run("new hello/1.0 --template cmake_lib")
+    client.run("new cmake_lib -d name=hello -d version=1.0")
     client.run("create .")
     consumer_conanfile = textwrap.dedent("""
         from conan import ConanFile
@@ -217,8 +212,8 @@
                  "configure.ac": configure_ac,
                  "Makefile.am": makefile_am,
                  "main.cpp": main}, clean_first=True)
-    ref = ConanFileReference.loads("zlib/1.2.11")
+    ref = RecipeReference.loads("zlib/1.2.11")
     pref = client.create(ref, conanfile=consumer_conanfile)
-    p_folder = client.cache.package_layout(pref.ref).package(pref)
+    p_folder = client.get_latest_pkg_layout(pref).package()
     assert os.path.exists(os.path.join(p_folder, "mybin", "main"))
     assert not os.path.exists(os.path.join(p_folder, "bin"))
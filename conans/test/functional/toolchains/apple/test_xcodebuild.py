--- conflicted
+++ resolved
@@ -55,21 +55,13 @@
 
 
 @pytest.mark.skipif(platform.system() != "Darwin", reason="Only for MacOS")
-<<<<<<< HEAD
 @pytest.mark.tool("xcodebuild")
-=======
-@pytest.mark.tool_xcodebuild
-@pytest.mark.tool_xcodegen
->>>>>>> 0a27518b
+@pytest.mark.tool("xcodegen")
 def test_project_xcodebuild(client):
 
     conanfile = textwrap.dedent("""
         import os
-<<<<<<< HEAD
         from conan import ConanFile
-=======
-        from conans import ConanFile
->>>>>>> 0a27518b
         from conan.tools.apple import XcodeBuild
         from conan.tools.files import copy
         class MyApplicationConan(ConanFile):
@@ -85,12 +77,8 @@
                 xcode.build("app.xcodeproj")
 
             def package(self):
-<<<<<<< HEAD
-                copy(self, "*/app", src=self.build_folder, dst=os.path.join(self.package_folder, "bin"), keep_path=False)
-=======
                 copy(self, "build/{}/app".format(self.settings.build_type), self.source_folder,
                      os.path.join(self.package_folder, "bin"), keep_path=False)
->>>>>>> 0a27518b
 
             def package_info(self):
                 self.cpp_info.bindirs = ["bin"]
@@ -112,12 +100,8 @@
 
 
 @pytest.mark.skipif(platform.system() != "Darwin", reason="Only for MacOS")
-<<<<<<< HEAD
 @pytest.mark.tool("xcodebuild")
-=======
-@pytest.mark.tool_xcodebuild
-@pytest.mark.tool_xcodegen
->>>>>>> 0a27518b
+@pytest.mark.tool("xcodegen")
 @pytest.mark.skip(reason="Different sdks not installed in CI")
 def test_xcodebuild_test_different_sdk(client):
 
@@ -139,16 +123,11 @@
 
     client.save({"conanfile.py": conanfile,
                  "app/main.cpp": main,
-<<<<<<< HEAD
-                 "app.xcodeproj/project.pbxproj": pbxproj}, clean_first=True)
-    client.run("create . --build=missing -s os.sdk_version=10.15 "
-=======
                  "project.yml": xcode_project}, clean_first=True)
     client.run("install . --build=missing")
     client.run("install . -s build_type=Debug --build=missing")
     client.run_command("xcodegen generate")
     client.run("create . --build=missing -s os.sdk=macosx -s os.sdk_version=10.15 "
->>>>>>> 0a27518b
                "-c tools.apple:sdk_path='/Applications/Xcode11.7.app/Contents/Developer/Platforms/MacOSX.platform/Developer/SDKs/MacOSX10.15.sdk'")
     assert "sdk 10.15.6" in client.out
     client.run("create . --build=missing -s os.sdk_version=11.3 "
@@ -157,12 +136,8 @@
 
 
 @pytest.mark.skipif(platform.system() != "Darwin", reason="Only for MacOS")
-<<<<<<< HEAD
 @pytest.mark.tool("xcodebuild")
-=======
-@pytest.mark.tool_xcodebuild
-@pytest.mark.tool_xcodegen
->>>>>>> 0a27518b
+@pytest.mark.tool("xcodegen")
 def test_missing_sdk(client):
 
     conanfile = textwrap.dedent("""

import itertools
import os
import platform
import stat
import unittest
from collections import OrderedDict

import requests
from mock import mock, patch
from nose.plugins.attrib import attr

from conans import REVISIONS
from conans.client.cmd.uploader import CmdUpload
from conans.client.tools.env import environment_append
from conans.errors import ConanException
from conans.model.ref import ConanFileReference, PackageReference
from conans.paths import EXPORT_SOURCES_TGZ_NAME, PACKAGE_TGZ_NAME
from conans.test.utils.cpp_test_files import cpp_hello_conan_files
from conans.test.utils.tools import NO_SETTINGS_PACKAGE_ID, TestClient, TestServer, \
<<<<<<< HEAD
    TurboTestClient, GenConanfile
from conans.util.env_reader import get_env
=======
    TurboTestClient, GenConanfile, TestRequester, TestingResponse
>>>>>>> e011021d
from conans.util.files import gzopen_without_timestamps, is_dirty, save

conanfile = """from conans import ConanFile
class MyPkg(ConanFile):
    name = "Hello0"
    version = "1.2.1"
    exports_sources = "*"

    def package(self):
        self.copy("*")
"""

conanfile_upload_query = """from conans import ConanFile
class MyPkg(ConanFile):
    name = "Hello1"
    version = "1.2.1"
    exports_sources = "*"
    settings = "os", "arch"

    def package(self):
        self.copy("*")
"""


class UploadTest(unittest.TestCase):

    @attr("artifactory_ready")
    def test_upload_force(self):
        ref = ConanFileReference.loads("Hello/0.1@conan/testing")
        client = TurboTestClient(servers={"default": TestServer()})
        pref = client.create(ref, conanfile=GenConanfile().with_package_file("myfile.sh", "foo"))
        client.run("upload * --all --confirm")
        self.assertIn("Uploading conan_package.tgz", client.out)
        client.run("upload * --all --confirm")
        self.assertNotIn("Uploading conan_package.tgz", client.out)

        package_folder = client.cache.package_layout(pref.ref).package(pref)
        package_file_path = os.path.join(package_folder, "myfile.sh")

        if platform.system() == "Linux":
            client.run("remove '*' -f")
            client.create(ref, conanfile=GenConanfile().with_package_file("myfile.sh", "foo"))
            os.system('chmod +x "{}"'.format(package_file_path))
            self.assertTrue(os.stat(package_file_path).st_mode & stat.S_IXUSR)
            client.run("upload * --all --confirm")
            self.assertNotIn("Uploading conan_package.tgz", client.out)
            self.assertIn("Package is up to date, upload skipped", client.out)
            self.assertIn("Compressing package...", client.out)

        client.run("upload * --all --confirm --force")
        self.assertIn("Uploading conanfile.py", client.out)
        self.assertIn("Uploading conan_package.tgz", client.out)

        if platform.system() == "Linux":
            client.run("remove '*' -f")
            client.run("install {}".format(ref))
            # Owner with execute permissions
            self.assertTrue(os.stat(package_file_path).st_mode & stat.S_IXUSR)

    def test_upload_not_existing(self):
        client = TestClient(servers={"default": TestServer()},
                            users={"default": [("lasote", "mypass")]})
        client.save({"conanfile.py": GenConanfile()})
        client.run("export . Hello/0.1@lasote/testing")
        client.run("upload Hello/0.1@lasote/testing -p=123", assert_error=True)
        self.assertIn("ERROR: Binary package Hello/0.1@lasote/testing:123 not found", client.out)

    def not_existing_error_test(self):
        """ Trying to upload with pattern not matched must raise an Error
        """
        client = TestClient()
        client.run("upload some_nonsense", assert_error=True)
        self.assertIn("ERROR: No packages found matching pattern 'some_nonsense'",
                      client.out)

    def invalid_reference_error_test(self):
        """ Trying to upload an invalid reference must raise an Error
        """
        client = TestClient()
        client.run("upload some_nonsense -p hash1", assert_error=True)
        self.assertIn("ERROR: -p parameter only allowed with a valid recipe reference",
                      client.out)

    def non_existing_recipe_error_test(self):
        """ Trying to upload a non-existing recipe must raise an Error
        """
        client = TestClient(servers={"default": TestServer()})
        client.run("upload Pkg/0.1@user/channel", assert_error=True)
        self.assertIn("Recipe not found: 'Pkg/0.1@user/channel'", client.out)

    def non_existing_package_error_test(self):
        """ Trying to upload a non-existing package must raise an Error
        """
        servers = {"default": TestServer()}
        client = TestClient(servers=servers)
        client.run("upload Pkg/0.1@user/channel -p hash1", assert_error=True)
        self.assertIn("ERROR: Recipe not found: 'Pkg/0.1@user/channel'", client.out)

    def deprecated_p_arg_test(self):
        client = self._client()
        client.save({"conanfile.py": conanfile})
        client.run("create . user/testing")
        client.run("upload Hello0/1.2.1@user/testing -p {} -c".format(NO_SETTINGS_PACKAGE_ID))
        self.assertIn("WARN: Usage of `--package` argument is deprecated. "
                      "Use a full reference instead: `conan upload [...] "
                      "Hello0/1.2.1@user/testing:{}`".format(NO_SETTINGS_PACKAGE_ID), client.out)

    def upload_with_pref_test(self):
        client = self._client()
        client.save({"conanfile.py": conanfile})
        client.run("create . user/testing")
        client.run("upload Hello0/1.2.1@user/testing:{} -c".format(NO_SETTINGS_PACKAGE_ID))
        self.assertNotIn("WARN: Usage of `--package` argument is deprecated. "
                         "Use a full reference instead: `conan upload [...] "
                         "Hello0/1.2.1@user/testing:{}`".format(NO_SETTINGS_PACKAGE_ID),
                         client.out)
        self.assertIn("Uploading package 1/1: {} to 'default'".format(NO_SETTINGS_PACKAGE_ID),
                      client.out)

    def upload_with_pref_and_p_test(self):
        client = self._client()
        client.save({"conanfile.py": conanfile})
        client.run("create . user/testing")
        client.run("upload Hello0/1.2.1@user/testing:{} -c -p {}".format(NO_SETTINGS_PACKAGE_ID,
                                                                         NO_SETTINGS_PACKAGE_ID),
                   assert_error=True)

        self.assertIn("Use a full package reference (preferred) or the "
                      "`--package` command argument, but not both.", client.out)

    def _client(self):
        if not hasattr(self, "_servers"):
            servers = {}
            test_server = TestServer([("*/*@*/*", "*")], [("*/*@*/*", "*")],
                                     users={"lasote": "mypass"})
            servers["default"] = test_server
            self._servers = servers
        client = TestClient(servers=self._servers, users={"default": [("lasote", "mypass")]})
        return client

    def pattern_upload_test(self):
        client = self._client()
        client.save({"conanfile.py": conanfile})
        client.run("create . user/testing")
        client.run("upload Hello0/*@user/testing --confirm --all")
        self.assertIn("Uploading conanmanifest.txt", client.out)
        self.assertIn("Uploading conan_package.tgz", client.out)
        self.assertIn("Uploading conanfile.py", client.out)

    def query_upload_test(self):
        client = self._client()
        client.save({"conanfile.py": conanfile_upload_query})

        for _os, arch in itertools.product(["Macos", "Linux", "Windows"],
                                           ["armv8", "x86_64"]):
            client.run("create . user/testing -s os=%s -s arch=%s" % (_os, arch))

        # Check that the right number of packages are picked up by the queries
        client.run("upload Hello1/*@user/testing --confirm -q 'os=Windows or os=Macos'")
        for i in range(1, 5):
            self.assertIn("Uploading package %d/4" % i, client.out)
        self.assertNotIn("Package is up to date, upload skipped", client.out)

        client.run("upload Hello1/*@user/testing --confirm -q 'os=Linux and arch=x86_64'")
        self.assertIn("Uploading package 1/1", client.out)

        client.run("upload Hello1/*@user/testing --confirm -q 'arch=armv8'")
        for i in range(1, 4):
            self.assertIn("Uploading package %d/3" % i, client.out)
        self.assertIn("Package is up to date, upload skipped", client.out)

        # Check that a query not matching any packages doesn't upload any packages
        client.run("upload Hello1/*@user/testing --confirm -q 'arch=sparc'")
        self.assertNotIn("Uploading package", client.out)

        # Check that an invalid query fails
        client.run("upload Hello1/*@user/testing --confirm -q 'blah blah blah'", assert_error=True)
        self.assertIn("Invalid package query", client.out)

    def broken_sources_tgz_test(self):
        # https://github.com/conan-io/conan/issues/2854
        client = self._client()
        client.save({"conanfile.py": conanfile,
                     "source.h": "my source"})
        client.run("create . user/testing")
        ref = ConanFileReference.loads("Hello0/1.2.1@user/testing")

        def gzopen_patched(name, mode="r", fileobj=None, compresslevel=None, **kwargs):
            raise ConanException("Error gzopen %s" % name)
        with mock.patch('conans.client.cmd.uploader.gzopen_without_timestamps',
                        new=gzopen_patched):
            client.run("upload * --confirm", assert_error=True)
            self.assertIn("ERROR: Error gzopen conan_sources.tgz", client.out)

            export_folder = client.cache.package_layout(ref).export()
            tgz = os.path.join(export_folder, EXPORT_SOURCES_TGZ_NAME)
            self.assertTrue(os.path.exists(tgz))
            self.assertTrue(is_dirty(tgz))

        client.run("upload * --confirm")
        self.assertIn("WARN: Hello0/1.2.1@user/testing: Removing conan_sources.tgz, "
                      "marked as dirty", client.out)
        self.assertTrue(os.path.exists(tgz))
        self.assertFalse(is_dirty(tgz))

    def broken_package_tgz_test(self):
        # https://github.com/conan-io/conan/issues/2854
        client = self._client()
        client.save({"conanfile.py": conanfile,
                     "source.h": "my source"})
        client.run("create . user/testing")
        pref = PackageReference.loads("Hello0/1.2.1@user/testing:" + NO_SETTINGS_PACKAGE_ID)

        def gzopen_patched(name, mode="r", fileobj=None, compresslevel=None, **kwargs):
            if name == PACKAGE_TGZ_NAME:
                raise ConanException("Error gzopen %s" % name)
            return gzopen_without_timestamps(name, mode, fileobj, compresslevel, **kwargs)
        with mock.patch('conans.client.cmd.uploader.gzopen_without_timestamps',
                        new=gzopen_patched):
            client.run("upload * --confirm --all", assert_error=True)
            self.assertIn("ERROR: Error gzopen conan_package.tgz", client.out)

            export_folder = client.cache.package_layout(pref.ref).package(pref)
            tgz = os.path.join(export_folder, PACKAGE_TGZ_NAME)
            self.assertTrue(os.path.exists(tgz))
            self.assertTrue(is_dirty(tgz))

        client.run("upload * --confirm --all")
        self.assertIn("WARN: Hello0/1.2.1@user/testing:%s: "
                      "Removing conan_package.tgz, marked as dirty" % NO_SETTINGS_PACKAGE_ID,
                      client.out)
        self.assertTrue(os.path.exists(tgz))
        self.assertFalse(is_dirty(tgz))

    def corrupt_upload_test(self):
        client = self._client()

        client.save({"conanfile.py": conanfile,
                     "include/hello.h": ""})
        client.run("create . frodo/stable")
        ref = ConanFileReference.loads("Hello0/1.2.1@frodo/stable")
        packages_folder = client.cache.package_layout(ref).packages()
        pkg_id = os.listdir(packages_folder)[0]
        package_folder = os.path.join(packages_folder, pkg_id)
        save(os.path.join(package_folder, "added.txt"), "")
        os.remove(os.path.join(package_folder, "include/hello.h"))
        client.run("upload Hello0/1.2.1@frodo/stable --all --check", assert_error=True)
        self.assertIn("WARN: Mismatched checksum 'added.txt'", client.out)
        self.assertIn("WARN: Mismatched checksum 'include/hello.h'", client.out)
        self.assertIn("ERROR: Cannot upload corrupted package", client.out)

    def upload_modified_recipe_test(self):
        client = self._client()

        client.save({"conanfile.py": conanfile,
                     "hello.cpp": "int i=0"})
        client.run("export . frodo/stable")
        client.run("upload Hello0/1.2.1@frodo/stable")
        self.assertIn("Uploading conanmanifest.txt", client.out)
        self.assertIn("Uploaded conan recipe 'Hello0/1.2.1@frodo/stable' to 'default'",
                      client.out)

        client2 = self._client()
        client2.save({"conanfile.py": conanfile + "\r\n#end",
                      "hello.cpp": "int i=1"})
        client2.run("export . frodo/stable")
        ref = ConanFileReference.loads("Hello0/1.2.1@frodo/stable")
        manifest = client2.cache.package_layout(ref).recipe_manifest()
        manifest.time += 10
        manifest.save(client2.cache.package_layout(ref).export())
        client2.run("upload Hello0/1.2.1@frodo/stable")
        self.assertIn("Uploading conanmanifest.txt", client2.out)
        self.assertIn("Uploaded conan recipe 'Hello0/1.2.1@frodo/stable' to 'default'",
                      client2.out)

        # first client tries to upload again
        if not client.cache.config.revisions_enabled:
            client.run("upload Hello0/1.2.1@frodo/stable", assert_error=True)
            self.assertIn("Remote recipe is newer than local recipe", client.out)
            self.assertIn("Local 'conanfile.py' using '\\n' line-ends", client.out)
            self.assertIn("Remote 'conanfile.py' using '\\r\\n' line-ends", client.out)
        else:
            # The client tries to upload exactly the same revision already uploaded, so no changes
            client.run("upload Hello0/1.2.1@frodo/stable")
            self.assertIn("Recipe is up to date, upload skipped", client.out)

    def upload_unmodified_recipe_test(self):
        client = self._client()

        files = cpp_hello_conan_files("Hello0", "1.2.1", build=False)
        client.save(files)
        client.run("export . frodo/stable")
        client.run("upload Hello0/1.2.1@frodo/stable")
        self.assertIn("Uploading conanmanifest.txt", client.out)
        self.assertIn("Uploaded conan recipe 'Hello0/1.2.1@frodo/stable' to 'default'",
                      client.out)

        client2 = self._client()
        client2.save(files)
        client2.run("export . frodo/stable")
        ref = ConanFileReference.loads("Hello0/1.2.1@frodo/stable")
        manifest = client2.cache.package_layout(ref).recipe_manifest()
        manifest.time += 10
        manifest.save(client2.cache.package_layout(ref).export())
        client2.run("upload Hello0/1.2.1@frodo/stable")
        self.assertNotIn("Uploading conanmanifest.txt", client2.out)
        self.assertNotIn("Uploaded conan recipe 'Hello0/1.2.1@frodo/stable' to 'default'",
                         client2.out)
        self.assertIn("Recipe is up to date, upload skipped", client2.out)

        # first client tries to upload again
        client.run("upload Hello0/1.2.1@frodo/stable")
        self.assertNotIn("Uploading conanmanifest.txt", client.out)
        self.assertNotIn("Uploaded conan recipe 'Hello0/1.2.1@frodo/stable' to 'default'",
                         client.out)
        self.assertIn("Recipe is up to date, upload skipped", client.out)

    def upload_unmodified_package_test(self):
        client = self._client()

        client.save({"conanfile.py": conanfile,
                     "hello.cpp": ""})
        client.run("create . frodo/stable")
        client.run("upload Hello0/1.2.1@frodo/stable --all")

        client2 = self._client()
        client2.save({"conanfile.py": conanfile,
                      "hello.cpp": ""})
        client2.run("create . frodo/stable")
        client2.run("upload Hello0/1.2.1@frodo/stable --all")
        self.assertIn("Recipe is up to date, upload skipped", client2.out)
        self.assertNotIn("Uploading conanfile.py", client2.out)
        self.assertNotIn("Uploading conan_sources.tgz", client2.out)
        self.assertNotIn("Uploaded conan recipe 'Hello0/1.2.1@frodo/stable' to 'default'",
                         client2.out)
        self.assertNotIn("Uploading conaninfo.txt", client2.out)  # conaninfo NOT changed
        self.assertNotIn("Uploading conan_package.tgz", client2.out)
        self.assertIn("Package is up to date, upload skipped", client2.out)

        # first client tries to upload again
        client.run("upload Hello0/1.2.1@frodo/stable --all")
        self.assertIn("Recipe is up to date, upload skipped", client.out)
        self.assertNotIn("Uploading conanfile.py", client.out)
        self.assertNotIn("Uploading conan_sources.tgz", client.out)
        self.assertNotIn("Uploaded conan recipe 'Hello0/1.2.1@frodo/stable' to 'default'",
                         client.out)
        self.assertNotIn("Uploading conaninfo.txt", client.out)  # conaninfo NOT changed
        self.assertNotIn("Uploading conan_package.tgz", client2.out)
        self.assertIn("Package is up to date, upload skipped", client2.out)

    def no_overwrite_argument_collision_test(self):
        client = self._client()
        client.save({"conanfile.py": conanfile,
                     "hello.cpp": ""})
        client.run("create . frodo/stable")

        # Not valid values as arguments
        client.run("upload Hello0/1.2.1@frodo/stable --no-overwrite kk", assert_error=True)
        self.assertIn("ERROR", client.out)

        # --force not valid with --no-overwrite
        client.run("upload Hello0/1.2.1@frodo/stable --no-overwrite --force", assert_error=True)
        self.assertIn("ERROR: '--no-overwrite' argument cannot be used together with '--force'",
                      client.out)

    def upload_no_overwrite_all_test(self):
        conanfile_new = """from conans import ConanFile, tools
class MyPkg(ConanFile):
    name = "Hello0"
    version = "1.2.1"
    exports_sources = "*"
    options = {"shared": [True, False]}
    default_options = "shared=False"

    def build(self):
        if tools.get_env("MY_VAR", False):
            open("file.h", 'w').close()

    def package(self):
        self.copy("*.h")
"""
        client = self._client()
        client.save({"conanfile.py": conanfile_new,
                     "hello.h": "",
                     "hello.cpp": ""})
        client.run("create . frodo/stable")

        # First time upload
        client.run("upload Hello0/1.2.1@frodo/stable --all --no-overwrite")
        self.assertNotIn("Forbidden overwrite", client.out)
        self.assertIn("Uploading Hello0/1.2.1@frodo/stable", client.out)

        # CASE: Upload again
        client.run("upload Hello0/1.2.1@frodo/stable --all --no-overwrite")
        self.assertIn("Recipe is up to date, upload skipped", client.out)
        self.assertIn("Package is up to date, upload skipped", client.out)
        self.assertNotIn("Forbidden overwrite", client.out)

        # CASE: Without changes
        client.run("create . frodo/stable")
        # upload recipe and packages
        client.run("upload Hello0/1.2.1@frodo/stable --all --no-overwrite")
        self.assertIn("Recipe is up to date, upload skipped", client.out)
        self.assertIn("Package is up to date, upload skipped", client.out)
        self.assertNotIn("Forbidden overwrite", client.out)

        # CASE: When recipe and package changes
        new_recipe = conanfile_new.replace("self.copy(\"*.h\")",
                                           "self.copy(\"*.h\")\n        self.copy(\"*.cpp\")")
        client.save({"conanfile.py": new_recipe})
        client.run("create . frodo/stable")
        # upload recipe and packages
        # *1
        client.run("upload Hello0/1.2.1@frodo/stable --all --no-overwrite",
                   assert_error=not client.cache.config.revisions_enabled)
        if not client.cache.config.revisions_enabled:
            # The --no-overwrite makes no sense with revisions
            self.assertIn("Forbidden overwrite", client.out)
            self.assertNotIn("Uploading conan_package.tgz", client.out)

        # CASE: When package changes
        client.run("upload Hello0/1.2.1@frodo/stable --all")
        with environment_append({"MY_VAR": "True"}):
            client.run("create . frodo/stable")
        # upload recipe and packages
        client.run("upload Hello0/1.2.1@frodo/stable --all --no-overwrite",
                   assert_error=not client.cache.config.revisions_enabled)
        if not client.cache.config.revisions_enabled:
            self.assertIn("Recipe is up to date, upload skipped", client.out)
            self.assertIn("ERROR: Local package is different from the remote package", client.out)
            self.assertIn("Forbidden overwrite", client.out)
            self.assertNotIn("Uploading conan_package.tgz", client.out)
        else:
            self.assertIn("Uploading conan_package.tgz", client.out)

    def upload_no_overwrite_recipe_test(self):
        conanfile_new = """from conans import ConanFile, tools
class MyPkg(ConanFile):
    name = "Hello0"
    version = "1.2.1"
    exports_sources = "*"
    options = {"shared": [True, False]}
    default_options = "shared=False"

    def build(self):
        if tools.get_env("MY_VAR", False):
            open("file.h", 'w').close()

    def package(self):
        self.copy("*.h")
"""
        client = self._client()
        client.save({"conanfile.py": conanfile_new,
                     "hello.h": "",
                     "hello.cpp": ""})
        client.run("create . frodo/stable")

        # First time upload
        client.run("upload Hello0/1.2.1@frodo/stable --all --no-overwrite recipe")
        self.assertNotIn("Forbidden overwrite", client.out)
        self.assertIn("Uploading Hello0/1.2.1@frodo/stable", client.out)

        # Upload again
        client.run("upload Hello0/1.2.1@frodo/stable --all --no-overwrite recipe")
        self.assertIn("Recipe is up to date, upload skipped", client.out)
        self.assertIn("Package is up to date, upload skipped", client.out)
        self.assertNotIn("Forbidden overwrite", client.out)

        # Create without changes
        # *1
        client.run("create . frodo/stable")
        client.run("upload Hello0/1.2.1@frodo/stable --all --no-overwrite recipe")
        self.assertIn("Recipe is up to date, upload skipped", client.out)
        self.assertIn("Package is up to date, upload skipped", client.out)
        self.assertNotIn("Forbidden overwrite", client.out)

        # Create with recipe and package changes
        new_recipe = conanfile_new.replace("self.copy(\"*.h\")",
                                           "self.copy(\"*.h\")\n        self.copy(\"*.cpp\")")
        client.save({"conanfile.py": new_recipe})
        client.run("create . frodo/stable")
        # upload recipe and packages
        client.run("upload Hello0/1.2.1@frodo/stable --all --no-overwrite recipe",
                   assert_error=not client.cache.config.revisions_enabled)
        if not client.cache.config.revisions_enabled:
            self.assertIn("Forbidden overwrite", client.out)
            self.assertNotIn("Uploading package", client.out)

            # Create with package changes
            client.run("upload Hello0/1.2.1@frodo/stable --all")
            with environment_append({"MY_VAR": "True"}):
                client.run("create . frodo/stable")
            # upload recipe and packages
            client.run("upload Hello0/1.2.1@frodo/stable --all --no-overwrite recipe")
            self.assertIn("Recipe is up to date, upload skipped", client.out)
            self.assertIn("Uploading conan_package.tgz", client.out)
            self.assertNotIn("Forbidden overwrite", client.out)
        else:
            self.assertIn("Uploading conan_package.tgz", client.out)

    def skip_upload_test(self):
        """ Check that the option --dry does not upload anything
        """
        client = self._client()

        files = cpp_hello_conan_files("Hello0", "1.2.1", build=False)
        client.save(files)
        client.run("export . frodo/stable")
        client.run("install Hello0/1.2.1@frodo/stable --build=missing")
        client.run("upload Hello0/1.2.1@frodo/stable -r default --all --skip-upload")

        # dry run should not upload
        self.assertNotIn("Uploading conan_package.tgz", client.out)

        # but dry run should compress
        self.assertIn("Compressing recipe...", client.out)
        self.assertIn("Compressing package...", client.out)

        client.run("search -r default")
        # after dry run nothing should be on the server ...
        self.assertNotIn("Hello0/1.2.1@frodo/stable", client.out)

        # now upload, the stuff should NOT be recompressed
        client.run("upload Hello0/1.2.1@frodo/stable -r default --all")

        # check for upload message
        self.assertIn("Uploading conan_package.tgz", client.out)

        # check if compressed files are re-used
        self.assertNotIn("Compressing recipe...", client.out)
        self.assertNotIn("Compressing package...", client.out)

        # now it should be on the server
        client.run("search -r default")
        self.assertIn("Hello0/1.2.1@frodo/stable", client.out)

    def upload_without_sources_test(self):
        client = self._client()
        conanfile = """from conans import ConanFile
class Pkg(ConanFile):
    pass
"""
        client.save({"conanfile.py": conanfile})
        client.run("create . Pkg/0.1@user/testing")
        client.run("upload * --all --confirm")
        client2 = self._client()
        client2.run("install Pkg/0.1@user/testing")
        client2.run("remote remove default")
        server2 = TestServer([("*/*@*/*", "*")], [("*/*@*/*", "*")],
                             users={"lasote": "mypass"})
        client2.users = {"server2": [("lasote", "mypass")]}
        client2.servers = {"server2": server2}
        client2.update_servers()
        client2.run("upload * --all --confirm -r=server2")
        self.assertIn("Uploading conanfile.py", client2.out)
        self.assertIn("Uploading conan_package.tgz", client2.out)

    def upload_login_prompt_disabled_no_user_test(self):
        """ Without user info, uploads should fail when login prompt has been disabled.
        """
        files = cpp_hello_conan_files("Hello0", "1.2.1", build=False)
        client = self._client()
        client.save(files)
        client.run("config set general.non_interactive=True")
        client.run("create . user/testing")
        client.run("user -c")
        client.run("upload Hello0/1.2.1@user/testing", assert_error=True)

        self.assertIn('ERROR: Conan interactive mode disabled', client.out)
        self.assertNotIn("Uploading conanmanifest.txt", client.out)
        self.assertNotIn("Uploading conanfile.py", client.out)
        self.assertNotIn("Uploading conan_export.tgz", client.out)

    def upload_login_prompt_disabled_user_not_authenticated_test(self):
        """ When a user is not authenticated, uploads should fail when login prompt has been disabled.
        """
        files = cpp_hello_conan_files("Hello0", "1.2.1", build=False)
        client = self._client()
        client.save(files)
        client.run("config set general.non_interactive=True")
        client.run("create . user/testing")
        client.run("user -c")
        client.run("user lasote")
        client.run("upload Hello0/1.2.1@user/testing", assert_error=True)
        self.assertIn('ERROR: Conan interactive mode disabled', client.out)
        self.assertNotIn("Uploading conanmanifest.txt", client.out)
        self.assertNotIn("Uploading conanfile.py", client.out)
        self.assertNotIn("Uploading conan_export.tgz", client.out)
        self.assertNotIn("Please enter a password for \"lasote\" account:", client.out)

    def upload_login_prompt_disabled_user_authenticated_test(self):
        """ When a user is authenticated, uploads should work even when login prompt has been disabled.
        """
        files = cpp_hello_conan_files("Hello0", "1.2.1", build=False)
        client = self._client()
        client.save(files)
        client.run("config set general.non_interactive=True")
        client.run("create . user/testing")
        client.run("user -c")
        client.run("user lasote -p mypass")
        client.run("upload Hello0/1.2.1@user/testing")
        self.assertIn("Uploading conanmanifest.txt", client.out)
        self.assertIn("Uploading conanfile.py", client.out)
        self.assertIn("Uploading conan_export.tgz", client.out)

    @unittest.skipUnless(get_env("TESTING_REVISIONS_ENABLED", False), "Only revisions")
    def upload_key_error_test(self):
        files = cpp_hello_conan_files("Hello0", "1.2.1", build=False)
        server1 = TestServer([("*/*@*/*", "*")], [("*/*@*/*", "*")], users={"lasote": "mypass"})
        server2 = TestServer([("*/*@*/*", "*")], [("*/*@*/*", "*")], users={"lasote": "mypass"})
        servers = OrderedDict()
        servers["server1"] = server1
        servers["server2"] = server2
        client = TestClient(servers=servers)
        client.save(files)
        client.run("create . user/testing")
        client.run("user lasote -p mypass")
        client.run("user lasote -p mypass -r server2")
        client.run("upload Hello0/1.2.1@user/testing --all -r server1")
        client.run("remove * --force")
        client.run("install Hello0/1.2.1@user/testing -r server1")
        client.run("remote remove server1")
        client.run("upload Hello0/1.2.1@user/testing --all -r server2")
        self.assertNotIn("ERROR: 'server1'", client.out)

    def upload_export_pkg_test(self):
        """
        Package metadata created when doing an export-pkg and then uploading the package works
        """
        server1 = TestServer([("*/*@*/*", "*")], [("*/*@*/*", "*")], users={"lasote": "mypass"})
        servers = OrderedDict()
        servers["server1"] = server1
        client = TestClient(servers=servers)
        client.save({"release/kk.lib": ""})
        client.run("user lasote -r server1 -p mypass")
        client.run("new hello/1.0 --header")
        client.run("export-pkg . user/testing -pf release")
        client.run("upload hello/1.0@user/testing --all -r server1")
        self.assertNotIn("Binary package hello/1.0@user/testing:5%s not found" %
                         NO_SETTINGS_PACKAGE_ID, client.out)
        ref = ConanFileReference("hello", "1.0", "user", "testing")
        metadata = client.cache.package_layout(ref).load_metadata()
        self.assertIn(NO_SETTINGS_PACKAGE_ID, metadata.packages)
        self.assertTrue(metadata.packages[NO_SETTINGS_PACKAGE_ID].revision)

    def test_no_remote_recipe_manifest(self):
        # https://github.com/conan-io/conan/issues/4953
        server = TestServer()
        servers = OrderedDict([("default", server)])
        client = TurboTestClient(servers=servers)
        client2 = TurboTestClient(servers=servers)

        ref = ConanFileReference.loads("lib/1.0@conan/testing")
        client.create(ref)
        complete_ref = client.upload_all(ref)
        # Simulate a missing manifest, maybe because it hasn't been uploaded yet
        export_folder = server.server_store.export(complete_ref)
        os.unlink(os.path.join(export_folder, "conanmanifest.txt"))

        # Upload same with client2
        client2.create(ref)
        client2.upload_all(ref)
        self.assertIn("WARN: The remote recipe doesn't have the 'conanmanifest.txt' file "
                      "and will be uploaded: 'lib/1.0@conan/testing'", client2.out)

    def test_concurrent_upload(self):
        # https://github.com/conan-io/conan/issues/4953
        server = TestServer()
        servers = OrderedDict([("default", server)])
        client = TurboTestClient(servers=servers)
        client2 = TurboTestClient(servers=servers)

        ref = ConanFileReference.loads("lib/1.0@conan/testing")
        client.create(ref)
        client.upload_all(ref)
        # The _check_recipe_date returns None, but later it will get the manifest ok
        with patch.object(CmdUpload, "_check_recipe_date") as check_date:
            check_date.return_value = None
            # Upload same with client2
            client2.create(ref)
            client2.run("upload lib/1.0@conan/testing")
            self.assertIn("Recipe is up to date, upload skipped", client2.out)
            self.assertNotIn("WARN", client2.out)

    def upload_with_pref_and_query_test(self):
        client = self._client()
        client.save({"conanfile.py": conanfile})
        client.run("create . user/testing")
        client.run("upload Hello0/1.2.1@user/testing:{} "
                   "-q 'os=Windows or os=Macos'".format(NO_SETTINGS_PACKAGE_ID),
                   assert_error=True)

        self.assertIn("'--query' argument cannot be used together with full reference", client.out)

    def upload_with_package_id_and_query_test(self):
        client = self._client()
        client.save({"conanfile.py": conanfile})
        client.run("create . user/testing")
        client.run("upload Hello0/1.2.1@user/testing -p {} "
                   "-q 'os=Windows or os=Macos'".format(NO_SETTINGS_PACKAGE_ID),
                   assert_error=True)

        self.assertIn("'--query' argument cannot be used together with '--package'", client.out)

    def upload_without_user_channel_test(self):
        server = TestServer(users={"user": "password"}, write_permissions=[("*/*@*/*", "*")])
        servers = {"default": server}
        client = TestClient(servers=servers, users={"default": [("user", "password")]})

        client.save({"conanfile.py": GenConanfile()})

        client.run('create . lib/1.0@')
        self.assertIn("lib/1.0: Package '{}' created".format(NO_SETTINGS_PACKAGE_ID), client.out)
        client.run('upload lib/1.0 -c --all')
        self.assertIn("Uploaded conan recipe 'lib/1.0' to 'default'", client.out)

        # Verify that in the remote it is stored as "_"
        pref = PackageReference.loads("lib/1.0@#0:{}#0".format(NO_SETTINGS_PACKAGE_ID))
        path = server.server_store.export(pref.ref)
        self.assertIn("/lib/1.0/_/_/0/export", path.replace("\\", "/"))

        path = server.server_store.package(pref)
        self.assertIn("/lib/1.0/_/_/0/package", path.replace("\\", "/"))

        # Should be possible with explicit package
        client.run('upload lib/1.0:5ab84d6acfe1f23c4fae0ab88f26e3a396351ac9')
        self.assertIn("Uploading package 1/1: 5ab84d6acfe1f23c4fae0ab88f26e3a396351ac9 to 'default'",
                      client.out)

    def upload_without_cleaned_user_test(self):
        """ When a user is not authenticated, uploads failed first time
        https://github.com/conan-io/conan/issues/5878
        """

        class EmptyCapabilitiesResponse(object):
            def __init__(self):
                self.ok = False
                self.headers = {"X-Conan-Server-Capabilities": "",
                                "Content-Type": "application/json"}
                self.status_code = 401
                self.content = b''

        class ErrorApiResponse(object):
            def __init__(self):
                self.ok = False
                self.status_code = 400
                self.content = "Unsupported Conan v1 repository request for 'conan'"

        class ServerCapabilitiesRequester(TestRequester):
            def __init__(self, *args, **kwargs):
                self._first_ping = True
                super(ServerCapabilitiesRequester, self).__init__(*args, **kwargs)

            def get(self, url, **kwargs):
                app, url = self._prepare_call(url, kwargs)
                if app:
                    if url.endswith("ping") and self._first_ping:
                        self._first_ping = False
                        return EmptyCapabilitiesResponse()
                    elif "Hello0" in url and "1.2.1" in url and "v1" in url:
                        return ErrorApiResponse()
                    else:
                        response = app.get(url, **kwargs)
                        return TestingResponse(response)
                else:
                    return requests.get(url, **kwargs)

        server = TestServer(users={"user": "password"}, write_permissions=[("*/*@*/*", "*")],
                            server_capabilities=[REVISIONS])
        servers = {"default": server}
        client = TestClient(requester_class=ServerCapabilitiesRequester, servers=servers,
                            revisions_enabled=True)
        files = cpp_hello_conan_files("Hello0", "1.2.1", build=False)
        client.save(files)
        client.run("create . user/testing")
        client.run("user -c")
        client.run("upload Hello0/1.2.1@user/testing --all -r default")
        self.assertIn("Uploaded conan recipe 'Hello0/1.2.1@user/testing' to 'default'", client.out)<|MERGE_RESOLUTION|>--- conflicted
+++ resolved
@@ -1,10 +1,10 @@
-import itertools
 import os
 import platform
 import stat
 import unittest
 from collections import OrderedDict
 
+import itertools
 import requests
 from mock import mock, patch
 from nose.plugins.attrib import attr
@@ -17,12 +17,9 @@
 from conans.paths import EXPORT_SOURCES_TGZ_NAME, PACKAGE_TGZ_NAME
 from conans.test.utils.cpp_test_files import cpp_hello_conan_files
 from conans.test.utils.tools import NO_SETTINGS_PACKAGE_ID, TestClient, TestServer, \
-<<<<<<< HEAD
     TurboTestClient, GenConanfile
 from conans.util.env_reader import get_env
-=======
-    TurboTestClient, GenConanfile, TestRequester, TestingResponse
->>>>>>> e011021d
+
 from conans.util.files import gzopen_without_timestamps, is_dirty, save
 
 conanfile = """from conans import ConanFile

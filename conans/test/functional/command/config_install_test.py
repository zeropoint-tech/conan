import os
import shutil
import unittest
import zipfile

from mock import patch

from conans.client import tools
from conans.client.conf import ConanClientConfigParser
from conans.client.conf.config_installer import _hide_password
from conans.client.remote_registry import Remote
from conans.client.rest.uploader_downloader import Downloader
from conans.test.utils.test_files import temp_folder
from conans.test.utils.tools import TestClient
from conans.util.files import load, mkdir, save, save_files

win_profile = """[settings]
    os: Windows
"""

linux_profile = """[settings]
    os: Linux
"""

remotes = """myrepo1 https://myrepourl.net False
my-repo-2 https://myrepo2.com True
"""

registry = """myrepo1 https://myrepourl.net False

Pkg/1.0@user/channel myrepo1
"""

settings_yml = """os:
    Windows:
    Linux:
arch: [x86, x86_64]
"""

conan_conf = """
[log]
run_to_output = False       # environment CONAN_LOG_RUN_TO_OUTPUT
level = 10                  # environment CONAN_LOGGING_LEVEL

[general]
compression_level = 6                 # environment CONAN_COMPRESSION_LEVEL
cpu_count = 1             # environment CONAN_CPU_COUNT

[proxies]
# Empty section will try to use system proxies.
# If don't want proxy at all, remove section [proxies]
# As documented in http://docs.python-requests.org/en/latest/user/advanced/#proxies
http = http://user:pass@10.10.1.10:3128/
no_proxy = mylocalhost
https = None
# http = http://10.10.1.10:3128
# https = http://10.10.1.10:1080
"""

myfuncpy = """def mycooladd(a, b):
    return a + b
"""


def zipdir(path, zipfilename):
    with zipfile.ZipFile(zipfilename, 'w', zipfile.ZIP_DEFLATED) as z:
        for root, _, files in os.walk(path):
            for f in files:
                file_path = os.path.join(root, f)
                if file_path == zipfilename:
                    continue
                relpath = os.path.relpath(file_path, path)
                z.write(file_path, relpath)


class ConfigInstallTest(unittest.TestCase):

    def setUp(self):
        self.client = TestClient()
        # Save to the old registry, it has to be migrated
        registry_path = self.client.client_cache.registry_path

        save(registry_path, """
{
 "remotes": [
  {
   "url": "https://myrepo2.com", 
   "verify_ssl": true, 
   "name": "my-repo-2"
  }, 
  {
   "url": "https://conan-center.com", 
   "verify_ssl": true, 
   "name": "conan-center"
  }
 ], 
 "references": {
  "MyPkg/0.1@user/channel": "my-repo-2", 
  "Other/1.2@user/channel": "conan-center"
 }
}        
""")
        save(os.path.join(self.client.client_cache.profiles_path, "default"),
             "#default profile empty")
        save(os.path.join(self.client.client_cache.profiles_path, "linux"), "#empty linux profile")

        self.old_env = dict(os.environ)

    def tearDown(self):
        os.environ.clear()
        os.environ.update(self.old_env)

    def _create_profile_folder(self, folder=None):
        folder = folder or temp_folder(path_with_spaces=False)
        save_files(folder, {"settings.yml": settings_yml,
                            "remotes.txt": remotes,
                            "profiles/linux": linux_profile,
                            "profiles/windows": win_profile,
                            "config/conan.conf": conan_conf,
                            "pylintrc": "#Custom pylint",
                            "python/myfuncs.py": myfuncpy,
                            "python/__init__.py": ""})
        return folder

    def _create_zip(self, zippath=None):
        folder = self._create_profile_folder()
        zippath = zippath or os.path.join(folder, "myconfig.zip")
        zipdir(folder, zippath)
        return zippath

    def _check(self, install_path):
        settings_path = self.client.client_cache.settings_path
        self.assertEqual(load(settings_path).splitlines(), settings_yml.splitlines())
        registry = self.client.client_cache.registry
        self.assertEqual(registry.remotes.list,
                         [Remote("myrepo1", "https://myrepourl.net", False),
                          Remote("my-repo-2", "https://myrepo2.com", True),
                          ])
        self.assertEqual(registry.refs.list, {"MyPkg/0.1@user/channel": "my-repo-2"})
        self.assertEqual(sorted(os.listdir(self.client.client_cache.profiles_path)),
                         sorted(["default", "linux", "windows"]))
        self.assertEqual(load(os.path.join(self.client.client_cache.profiles_path, "linux")).splitlines(),
                         linux_profile.splitlines())
        self.assertEqual(load(os.path.join(self.client.client_cache.profiles_path, "windows")).splitlines(),
                         win_profile.splitlines())
        conan_conf = ConanClientConfigParser(self.client.client_cache.conan_conf_path)
        self.assertEqual(conan_conf.get_item("log.run_to_output"), "False")
        self.assertEqual(conan_conf.get_item("log.run_to_file"), "False")
        self.assertEqual(conan_conf.get_item("log.level"), "10")
        self.assertEqual(conan_conf.get_item("general.compression_level"), "6")
        self.assertEqual(conan_conf.get_item("general.sysrequires_sudo"), "True")
        self.assertEqual(conan_conf.get_item("general.cpu_count"), "1")
        self.assertEqual(conan_conf.get_item("general.config_install"), install_path)
        self.assertEqual(conan_conf.get_item("proxies.no_proxy"), "mylocalhost")
        self.assertEqual(conan_conf.get_item("proxies.https"), "None")
        self.assertEqual(conan_conf.get_item("proxies.http"), "http://user:pass@10.10.1.10:3128/")
        self.assertEqual("#Custom pylint",
                         load(os.path.join(self.client.client_cache.conan_folder, "pylintrc")))
        self.assertEqual("",
                         load(os.path.join(self.client.client_cache.conan_folder, "python",
                                           "__init__.py")))

    def reuse_python_test(self):
        zippath = self._create_zip()
        self.client.run('config install "%s"' % zippath)
        conanfile = """from conans import ConanFile
from myfuncs import mycooladd
a = mycooladd(1, 2)
assert a == 3
class Pkg(ConanFile):
    def build(self):
        self.output.info("A is %s" % a)
"""
        self.client.save({"conanfile.py": conanfile})
        self.client.run("create . Pkg/0.1@user/testing")
        self.assertIn("A is 3", self.client.out)

    def install_file_test(self):
        """ should install from a file in current dir
        """
        zippath = self._create_zip()
        self.client.run('config install "%s"' % zippath)
        self._check("file, %s, True, None" % zippath)
        self.assertTrue(os.path.exists(zippath))

    def install_dir_test(self):
        """ should install from a dir in current dir
        """
        folder = self._create_profile_folder()
        self.assertTrue(os.path.isdir(folder))
        self.client.run('config install "%s"' % folder)
        self._check("dir, %s, True, None" % folder)

    def test_without_profile_folder(self):
        shutil.rmtree(self.client.client_cache.profiles_path)
        zippath = self._create_zip()
        self.client.run('config install "%s"' % zippath)
        self.assertEqual(sorted(os.listdir(self.client.client_cache.profiles_path)),
                         sorted(["linux", "windows"]))
        self.assertEqual(load(os.path.join(self.client.client_cache.profiles_path, "linux")).splitlines(),
                         linux_profile.splitlines())

    def install_url_test(self):
        """ should install from a URL
        """

        def my_download(obj, url, filename, **kwargs):  # @UnusedVariable
            self._create_zip(filename)

        with patch.object(Downloader, 'download', new=my_download):
            self.client.run("config install http://myfakeurl.com/myconf.zip")
            self._check("url, http://myfakeurl.com/myconf.zip, True, None")

            # repeat the process to check
            self.client.run("config install http://myfakeurl.com/myconf.zip")
            self._check("url, http://myfakeurl.com/myconf.zip, True, None")

    def failed_install_repo_test(self):
        """ should install from a git repo
        """
        self.client.run('config install notexistingrepo.git', assert_error=True)
        self.assertIn("ERROR: Can't clone repo", self.client.out)

    def failed_install_http_test(self):
        """ should install from a http zip
        """
        self.client.run('config install httpnonexisting', assert_error=True)
        self.assertIn("ERROR: Error while installing config from httpnonexisting",
                      self.client.out)

    def install_repo_test(self):
        """ should install from a git repo
        """

        folder = self._create_profile_folder()
        with tools.chdir(folder):
            self.client.runner('git init .')
            self.client.runner('git add .')
            self.client.runner('git config user.name myname')
            self.client.runner('git config user.email myname@mycompany.com')
            self.client.runner('git commit -m "mymsg"')

        self.client.run('config install "%s/.git"' % folder)
        check_path = os.path.join(folder, ".git")
        self._check("git, %s, True, None" % check_path)

    def install_repo_relative_test(self):
        relative_folder = "./config"
        absolute_folder = os.path.join(self.client.current_folder, "config")
        mkdir(absolute_folder)
        folder = self._create_profile_folder(absolute_folder)
        with tools.chdir(folder):
            self.client.runner('git init .')
            self.client.runner('git add .')
            self.client.runner('git config user.name myname')
            self.client.runner('git config user.email myname@mycompany.com')
            self.client.runner('git commit -m "mymsg"')

        self.client.run('config install "%s/.git"' % relative_folder)
        self._check("git, %s, True, None" % os.path.join("%s" % folder, ".git"))

    def install_custom_args_test(self):
        """ should install from a git repo
        """

        folder = self._create_profile_folder()
        with tools.chdir(folder):
            self.client.runner('git init .')
            self.client.runner('git add .')
            self.client.runner('git config user.name myname')
            self.client.runner('git config user.email myname@mycompany.com')
            self.client.runner('git commit -m "mymsg"')

        self.client.run('config install "%s/.git" --args="-c init.templateDir=value"' % folder)
        check_path = os.path.join(folder, ".git")
        self._check("git, %s, True, -c init.templateDir=value" % check_path)

    def force_git_type_test(self):
        client = TestClient()
        client.run('config install httpnonexisting --type=git', assert_error=True)
        self.assertIn("Can't clone repo", client.out)

    def reinstall_test(self):
        """ should use configured URL in conan.conf
        """
        zippath = self._create_zip()
        self.client.run('config set general.config_install="%s"' % zippath)
        self.client.run("config install")
        self._check("file, %s, True, None" % zippath)

    def reinstall_error_test(self):
        """ should use configured URL in conan.conf
        """
        self.client.run("config install", assert_error=True)
        self.assertIn("Called config install without arguments", self.client.out)

    def removed_credentials_from_url_unit_test(self):
        """
        Unit tests to remove credentials in netloc from url when using basic auth
        # https://github.com/conan-io/conan/issues/2324
        """
        url_without_credentials = r"https://server.com/resource.zip"
        url_with_credentials = r"https://test_username:test_password_123@server.com/resource.zip"
        url_hidden_password = r"https://test_username:<hidden>@server.com/resource.zip"

        # Check url is the same when not using credentials
        self.assertEqual(_hide_password(url_without_credentials), url_without_credentials)

        # Check password is hidden using url with credentials
        self.assertEqual(_hide_password(url_with_credentials), url_hidden_password)

        # Check that it works with other protocols ftp
        ftp_with_credentials = r"ftp://test_username_ftp:test_password_321@server.com/resurce.zip"
        ftp_hidden_password = r"ftp://test_username_ftp:<hidden>@server.com/resurce.zip"
        self.assertEqual(_hide_password(ftp_with_credentials), ftp_hidden_password)

        # Check function also works for file paths *unix/windows
        unix_file_path = r"/tmp/test"
        self.assertEqual(_hide_password(unix_file_path), unix_file_path)
        windows_file_path = r"c:\windows\test"
        self.assertEqual(_hide_password(windows_file_path), windows_file_path)

        # Check works with empty string
        self.assertEqual(_hide_password(''), '')

    def remove_credentials_config_installer_test(self):
        """ Functional test to check credentials are not displayed in output but are still present
        in conan configuration
        # https://github.com/conan-io/conan/issues/2324
        """
        fake_url_with_credentials = "http://test_user:test_password@myfakeurl.com/myconf.zip"
        fake_url_hidden_password = "http://test_user:<hidden>@myfakeurl.com/myconf.zip"

        def my_download(obj, url, filename, **kwargs):  # @UnusedVariable
            self.assertEqual(url, fake_url_with_credentials)
            self._create_zip(filename)

        with patch.object(Downloader, 'download', new=my_download):
            self.client.run("config install %s" % (fake_url_with_credentials,))

            # Check credentials are not displayed in output
            self.assertNotIn(fake_url_with_credentials, self.client.out)
            self.assertIn(fake_url_hidden_password, self.client.out)

            # Check credentials still stored in configuration
            self._check("url, %s, True, None" % fake_url_with_credentials)

    def ssl_verify_test(self):
        fake_url = "https://fakeurl.com/myconf.zip"

        def download_verify_false(obj, url, filename, **kwargs):  # @UnusedVariable
            self.assertFalse(obj.verify)
            self._create_zip(filename)

        def download_verify_true(obj, url, filename, **kwargs):  # @UnusedVariable
            self.assertTrue(obj.verify)
            self._create_zip(filename)

        with patch.object(Downloader, 'download', new=download_verify_false):
            self.client.run("config install %s --verify-ssl=False" % fake_url)

        with patch.object(Downloader, 'download', new=download_verify_true):
            self.client.run("config install %s --verify-ssl=True" % fake_url)

    def test_git_checkout_is_possible(self):
        folder = self._create_profile_folder()
        with tools.chdir(folder):
            self.client.runner('git init .')
            self.client.runner('git add .')
            self.client.runner('git config user.name myname')
            self.client.runner('git config user.email myname@mycompany.com')
            self.client.runner('git commit -m "mymsg"')
            self.client.runner('git checkout -b other_branch')
            save(os.path.join(folder, "hooks", "cust", "cust.py"), "")
            self.client.runner('git add .')
            self.client.runner('git commit -m "my file"')
            self.client.runner('git tag 0.0.1')
            self.client.runner('git checkout master')

        # Without checkout
        self.client.run('config install "%s/.git"' % folder)
        check_path = os.path.join(folder, ".git")
<<<<<<< HEAD
        self._check("git:[%s, None]" % check_path)
        file_path = os.path.join(self.client.client_cache.hooks_path, "cust", "cust.py")
=======
        self._check("git, %s, True, None" % check_path)
        file_path = os.path.join(self.client.client_cache.conan_folder, "hooks", "cust", "cust.py")
>>>>>>> f73db16a
        self.assertFalse(os.path.exists(file_path))
        # With checkout tag and reuse url
        self.client.run('config install --args="-b 0.0.1"')
        check_path = os.path.join(folder, ".git")
        self._check("git, %s, True, -b 0.0.1" % check_path)
        self.assertTrue(os.path.exists(file_path))
        # With checkout branch and reuse url
        self.client.run('config install --args="-b other_branch"')
        check_path = os.path.join(folder, ".git")
        self._check("git, %s, True, -b other_branch" % check_path)
        self.assertTrue(os.path.exists(file_path))
        # Add changes to that branch and update
        with tools.chdir(folder):
            self.client.runner('git checkout other_branch')
            save(os.path.join(folder, "hooks", "other", "other.py"), "")
            self.client.runner('git add .')
            self.client.runner('git commit -m "my other file"')
            self.client.runner('git checkout master')
        other_path = os.path.join(self.client.client_cache.conan_folder, "hooks", "other",
                                  "other.py")
        self.assertFalse(os.path.exists(other_path))
        self.client.run('config install')
        check_path = os.path.join(folder, ".git")
        self._check("git, %s, True, -b other_branch" % check_path)
        self.assertTrue(os.path.exists(other_path))<|MERGE_RESOLUTION|>--- conflicted
+++ resolved
@@ -380,13 +380,8 @@
         # Without checkout
         self.client.run('config install "%s/.git"' % folder)
         check_path = os.path.join(folder, ".git")
-<<<<<<< HEAD
-        self._check("git:[%s, None]" % check_path)
+        self._check("git, %s, True, None" % check_path)
         file_path = os.path.join(self.client.client_cache.hooks_path, "cust", "cust.py")
-=======
-        self._check("git, %s, True, None" % check_path)
-        file_path = os.path.join(self.client.client_cache.conan_folder, "hooks", "cust", "cust.py")
->>>>>>> f73db16a
         self.assertFalse(os.path.exists(file_path))
         # With checkout tag and reuse url
         self.client.run('config install --args="-b 0.0.1"')

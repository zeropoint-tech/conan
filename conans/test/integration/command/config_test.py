--- conflicted
+++ resolved
@@ -1,11 +1,7 @@
 import json
 import os
-<<<<<<< HEAD
-import unittest
-=======
+
 import pytest
-
->>>>>>> a25f9dac
 
 from conans.errors import ConanException
 from conans.test.assets.genconanfile import GenConanfile
@@ -30,161 +26,6 @@
     assert "path = ./data" in client.out
 
 
-<<<<<<< HEAD
-class ConfigTest(unittest.TestCase):
-
-    def setUp(self):
-        self.client = TestClient()
-
-    def test_basic(self):
-        # show the full file
-        self.client.run("config get")
-        self.assertIn("default_profile = default", self.client.out)
-        self.assertIn("path = ./data", self.client.out)
-
-    def test_storage(self):
-        # show the full file
-        self.client.run("config get storage")
-        self.assertIn("path = ./data", self.client.out)
-
-        self.client.run("config get storage.path")
-        full_path = os.path.join(self.client.cache_folder, "data")
-        self.assertIn(full_path, self.client.out)
-        self.assertNotIn("path:", self.client.out)
-
-    def test_errors(self):
-        self.client.run("config get whatever", assert_error=True)
-        self.assertIn("'whatever' is not a section of conan.conf", self.client.out)
-        self.client.run("config get whatever.what", assert_error=True)
-        self.assertIn("'whatever' is not a section of conan.conf", self.client.out)
-        self.client.run("config get storage.what", assert_error=True)
-        self.assertIn("'what' doesn't exist in [storage]", self.client.out)
-        self.client.run('config set proxies=https:', assert_error=True)
-        self.assertIn("You can't set a full section, please specify a section.key=value",
-                      self.client.out)
-
-        self.client.run('config set proxies.http:Value', assert_error=True)
-        self.assertIn("Please specify 'key=value'", self.client.out)
-
-    def test_define(self):
-        self.client.run("config set general.fakeos=Linux")
-        conf_file = load(self.client.cache.conan_conf_path)
-        self.assertIn("fakeos = Linux", conf_file)
-
-        self.client.run('config set general.compiler="Other compiler"')
-        conf_file = load(self.client.cache.conan_conf_path)
-        self.assertIn('compiler = Other compiler', conf_file)
-
-        self.client.run('config set general.compiler.version=123.4.5')
-        conf_file = load(self.client.cache.conan_conf_path)
-        self.assertIn('compiler.version = 123.4.5', conf_file)
-        self.assertNotIn("14", conf_file)
-
-        self.client.run('config set general.new_setting=mysetting ')
-        conf_file = load(self.client.cache.conan_conf_path)
-        self.assertIn('new_setting = mysetting', conf_file)
-
-        self.client.run('config set proxies.https=myurl')
-        conf_file = load(self.client.cache.conan_conf_path)
-        self.assertIn("https = myurl", conf_file.splitlines())
-
-    def test_set_with_weird_path(self):
-        # https://github.com/conan-io/conan/issues/4110
-        self.client.run("config set log.trace_file=/recipe-release%2F0.6.1")
-        self.client.run("config get log.trace_file")
-        self.assertIn("/recipe-release%2F0.6.1", self.client.out)
-
-    def test_remove(self):
-        self.client.run('config set proxies.https=myurl')
-        self.client.run('config rm proxies.https')
-        conf_file = load(self.client.cache.conan_conf_path)
-        self.assertNotIn('myurl', conf_file)
-
-    def test_remove_section(self):
-        self.client.run('config rm proxies')
-        conf_file = load(self.client.cache.conan_conf_path)
-        self.assertNotIn('[proxies]', conf_file)
-
-    def test_remove_envvar(self):
-        self.client.run('config set env.MY_VAR=MY_VALUE')
-        conf_file = load(self.client.cache.conan_conf_path)
-        self.assertIn('MY_VAR = MY_VALUE', conf_file)
-        self.client.run('config rm env.MY_VAR')
-        conf_file = load(self.client.cache.conan_conf_path)
-        self.assertNotIn('MY_VAR', conf_file)
-
-    def test_missing_subarguments(self):
-        self.client.run("config", assert_error=True)
-        self.assertIn("ERROR: Exiting with code: 2", self.client.out)
-
-    def test_config_home_default(self):
-        self.client.run("config home")
-        self.assertIn(self.client.cache.cache_folder, self.client.out)
-        self.client.run("config home --json home.json")
-        self._assert_dict_subset({"home": self.client.cache.cache_folder},
-                                 json.loads(self.client.load("home.json")))
-
-    def test_config_home_custom_home_dir(self):
-        cache_folder = os.path.join(temp_folder(), "custom")
-        with environment_append({"CONAN_USER_HOME": cache_folder}):
-            client = TestClient(cache_folder=cache_folder)
-            client.run("config home")
-            self.assertIn(cache_folder, client.out)
-            client.run("config home --json home.json")
-            self._assert_dict_subset({"home": cache_folder}, json.loads(client.load("home.json")))
-
-    def test_config_home_custom_install(self):
-        cache_folder = os.path.join(temp_folder(), "custom")
-        with environment_append({"CONAN_USER_HOME": cache_folder}):
-            client = TestClient(cache_folder=cache_folder, cache_autopopulate=False)
-            client.save({"conanfile.py": GenConanfile()})
-            client.run("install .")
-            self.assertIn("conanfile.py: Installing package", client.out)
-
-    def test_config_home_short_home_dir(self):
-        cache_folder = os.path.join(temp_folder(), "custom")
-        with environment_append({"CONAN_USER_HOME_SHORT": cache_folder}):
-            with self.assertRaisesRegex(ConanException,
-                                       "cannot be a subdirectory of the conan cache"):
-                TestClient(cache_folder=cache_folder)
-
-    def test_config_home_short_home_dir_contains_cache_dir(self):
-        # https://github.com/conan-io/conan/issues/6273
-        cache_folder = os.path.join(temp_folder(), "custom")
-        short_path_home_folder = cache_folder + '_short'
-        with environment_append({"CONAN_USER_HOME_SHORT": short_path_home_folder}):
-            client = TestClient(cache_folder=cache_folder)
-            self.assertEqual(client.cache.config.short_paths_home, short_path_home_folder)
-
-    def test_init(self):
-        self.client.run('config init')
-        self.assertTrue(os.path.exists(self.client.cache.conan_conf_path))
-        self.assertTrue(os.path.exists(self.client.cache.remotes_path))
-        self.assertTrue(os.path.exists(self.client.cache.settings_path))
-        self.assertTrue(os.path.exists(self.client.cache.default_profile_path))
-
-    def test_init_overwrite(self):
-        # create and add dummy content to the config files
-        self.client.run('config init')
-        dummy_content = 'DUMMY CONTENT. SHOULD BE REMOVED!'
-        save_append(self.client.cache.conan_conf_path, dummy_content)
-        save_append(self.client.cache.remotes_path, dummy_content)
-        save_append(self.client.cache.settings_path, dummy_content)
-        save_append(self.client.cache.default_profile_path, dummy_content)
-
-        # overwrite files
-        self.client.run('config init --force')
-
-        self.assertNotIn(dummy_content, load(self.client.cache.conan_conf_path))
-        self.assertNotIn(dummy_content, load(self.client.cache.remotes_path))
-        self.assertNotIn(dummy_content, load(self.client.cache.conan_conf_path))
-        self.assertNotIn(dummy_content, load(self.client.cache.settings_path))
-        self.assertNotIn(dummy_content, load(self.client.cache.default_profile_path))
-
-    def _assert_dict_subset(self, expected, actual):
-        actual = {k: v for k, v in actual.items() if k in expected}
-        self.assertDictEqual(expected, actual)
-=======
 def test_storage():
     """ config get storage.path MUST show cache path
     """
@@ -300,7 +141,7 @@
     client.run("config home")
     assert client.cache.cache_folder in client.out
     client.run("config home --json home.json")
-    _assert_dict_subset({"home": client.cache.cache_folder},json.loads(client.load("home.json")))
+    _assert_dict_subset({"home": client.cache.cache_folder}, json.loads(client.load("home.json")))
 
 
 def test_config_home_custom_home_dir():
@@ -384,5 +225,4 @@
     client.run('config list')
     assert "Supported Conan *experimental* conan.conf properties:" in client.out
     for key, value in DEFAULT_CONFIGURATION.items():
-        assert "{}: {}".format(key, value) in client.out
->>>>>>> a25f9dac
+        assert "{}: {}".format(key, value) in client.out
import os
import textwrap

from conans.test.assets.genconanfile import GenConanfile
from conans.test.utils.tools import TestClient


def test_package_from_system():
    """
    If a node declares "system_package" property, the CMakeDeps generator will skip generating
    the -config.cmake and the other files for that node but will keep the "find_dependency" for
    the nodes depending on it. That will cause that cmake looks for the config files elsewhere
    https://github.com/conan-io/conan/issues/8919"""
    client = TestClient()
    dep2 = str(GenConanfile().with_name("dep2").with_version("1.0")
               .with_settings("os", "arch", "build_type", "compiler"))
    dep2 += """
    def package_info(self):
        self.cpp_info.set_property("cmake_find_mode", "None")
        self.cpp_info.set_property("cmake_file_name", "custom_dep2")

    """
    client.save({"conanfile.py": dep2})
    client.run("create .")

    dep1 = GenConanfile().with_name("dep1").with_version("1.0").with_require("dep2/1.0")\
                         .with_settings("os", "arch", "build_type", "compiler")
    client.save({"conanfile.py": dep1})
    client.run("create .")

    consumer = GenConanfile().with_name("consumer").with_version("1.0").\
        with_require("dep1/1.0").with_generator("CMakeDeps").\
        with_settings("os", "arch", "build_type", "compiler")
    client.save({"conanfile.py": consumer})
    client.run("install .")

    assert os.path.exists(os.path.join(client.current_folder, "dep1-config.cmake"))
    assert not os.path.exists(os.path.join(client.current_folder, "dep2-config.cmake"))
    assert not os.path.exists(os.path.join(client.current_folder, "custom_dep2-config.cmake"))
    dep1_contents = client.load("dep1-release-x86_64-data.cmake")
    assert 'list(APPEND dep1_FIND_DEPENDENCY_NAMES custom_dep2)' in dep1_contents
    assert 'set(custom_dep2_FIND_MODE "")' in dep1_contents


def test_test_package():
    client = TestClient()
    client.save({"conanfile.py": GenConanfile()})
    client.run("create . gtest/1.0@")
    client.run("create . cmake/1.0@")

    client.save({"conanfile.py": GenConanfile().with_build_requires("cmake/1.0").
                with_build_requirement("gtest/1.0", force_host_context=True)})

    client.run("export . pkg/1.0@")

    consumer = textwrap.dedent(r"""
        from conans import ConanFile
        class Pkg(ConanFile):
            settings = "os", "compiler", "build_type", "arch"
            generators = "CMakeDeps"
            requires = "pkg/1.0"
        """)
    client.save({"conanfile.py": consumer})
    client.run("install . -s:b os=Windows -s:h os=Linux --build=missing")
    cmake_data = client.load("pkg-release-x86_64-data.cmake")
    assert "gtest" not in cmake_data


def test_components_error():
    # https://github.com/conan-io/conan/issues/9331
    client = TestClient()

    conan_hello = textwrap.dedent("""
        import os
        from conans import ConanFile

        from conan.tools.files import save
        class Pkg(ConanFile):
            settings = "os", "arch", "compiler", "build_type"

            def layout(self):
                pass

            def package_info(self):
                self.cpp_info.components["say"].includedirs = ["include"]
            """)

    client.save({"conanfile.py": conan_hello})
    client.run("create . hello/1.0@")


def test_cpp_info_component_objects():
    client = TestClient()
    conan_hello = textwrap.dedent("""
        from conans import ConanFile
        class Pkg(ConanFile):
            settings = "os", "arch", "build_type"
            def package_info(self):
                self.cpp_info.components["say"].objects = ["mycomponent.o"]
            """)

    client.save({"conanfile.py": conan_hello})
    client.run("create . hello/1.0@ -s arch=x86_64 -s build_type=Release")
    client.run("install hello/1.0@ -g CMakeDeps -s arch=x86_64 -s build_type=Release")
    with open(os.path.join(client.current_folder, "hello-Target-release.cmake")) as f:
        content = f.read()
        assert """set_property(TARGET hello::say PROPERTY INTERFACE_LINK_LIBRARIES
             $<$<CONFIG:Release>:${hello_hello_say_OBJECTS_RELEASE}
             ${hello_hello_say_LINK_LIBS_RELEASE}> APPEND)""" in content
        # If there are componets, there is not a global cpp so this is not generated
        assert """set_property(TARGET hello::hello
             PROPERTY INTERFACE_LINK_LIBRARIES
<<<<<<< HEAD
             $<$<CONFIG:Release>:${hello_OBJECTS_RELEASE}>
             ${hello_LIBRARIES_TARGETS} APPEND)""" in content
=======
             $<$<CONFIG:Release>:${hello_OBJECTS_RELEASE}
             ${hello_LIBRARIES_TARGETS_RELEASE}> APPEND)""" not in content
        # But the global target is linked with the targets from the components
        assert "target_link_libraries(hello::hello INTERFACE hello::say)" in content
>>>>>>> 0fb3d62e

    with open(os.path.join(client.current_folder, "hello-release-x86_64-data.cmake")) as f:
        content = f.read()
        # Not global variables
        assert 'set(hello_OBJECTS_RELEASE "${hello_PACKAGE_FOLDER_RELEASE}/mycomponent.o")' \
               not in content
        # But component variables
        assert 'set(hello_hello_say_OBJECTS_RELEASE "${hello_PACKAGE_FOLDER_RELEASE}/' \
               'mycomponent.o")' in content


def test_cpp_info_component_error_aggregate():
    # https://github.com/conan-io/conan/issues/10176
    # This test was consistently failing because "VirtualRunEnv" was not doing a "copy()"
    # of cpp_info before calling "aggregate_components()", and it was destructive, removing
    # components data
    client = TestClient()
    conan_hello = textwrap.dedent("""
        from conan import ConanFile
        class Pkg(ConanFile):
            def package_info(self):
                self.cpp_info.components["say"].includedirs = ["include"]
            """)
    consumer = textwrap.dedent("""
        from conans import ConanFile
        class Pkg(ConanFile):
            settings = "os", "compiler", "arch", "build_type"
            requires = "hello/1.0"
            generators = "VirtualRunEnv", "CMakeDeps"
            def package_info(self):
                self.cpp_info.components["chat"].requires = ["hello::say"]
        """)
    test_package = textwrap.dedent("""
        from conans import ConanFile
        class Pkg(ConanFile):
            settings = "os", "compiler", "arch", "build_type"
            generators = "VirtualRunEnv", "CMakeDeps"

            def test(self):
                pass
        """)

    client.save({"hello/conanfile.py": conan_hello,
                 "consumer/conanfile.py": consumer,
                 "consumer/test_package/conanfile.py": test_package})
    client.run("create hello hello/1.0@")
    client.run("create consumer consumer/1.0@")
    assert "consumer/1.0 (test package): Running test()" in client.out


def test_cmakedeps_cppinfo_complex_strings():
    client = TestClient(path_with_spaces=False)
    conanfile = textwrap.dedent(r'''
        from conans import ConanFile
        class HelloLib(ConanFile):
            def package_info(self):
                self.cpp_info.defines.append("escape=partially \"escaped\"")
                self.cpp_info.defines.append("spaces=me you")
                self.cpp_info.defines.append("foobar=bazbuz")
                self.cpp_info.defines.append("answer=42")
        ''')
    client.save({"conanfile.py": conanfile})
    client.run("export . hello/1.0@")
    client.save({"conanfile.txt": "[requires]\nhello/1.0\n"}, clean_first=True)
    client.run("install . --build=missing -g CMakeDeps")
    deps = client.load("hello-release-x86_64-data.cmake")
    assert r"escape=partially \"escaped\"" in deps
    assert r"spaces=me you" in deps
    assert r"foobar=bazbuz" in deps
    assert r"answer=42" in deps<|MERGE_RESOLUTION|>--- conflicted
+++ resolved
@@ -110,15 +110,10 @@
         # If there are componets, there is not a global cpp so this is not generated
         assert """set_property(TARGET hello::hello
              PROPERTY INTERFACE_LINK_LIBRARIES
-<<<<<<< HEAD
              $<$<CONFIG:Release>:${hello_OBJECTS_RELEASE}>
-             ${hello_LIBRARIES_TARGETS} APPEND)""" in content
-=======
-             $<$<CONFIG:Release>:${hello_OBJECTS_RELEASE}
-             ${hello_LIBRARIES_TARGETS_RELEASE}> APPEND)""" not in content
+             ${hello_LIBRARIES_TARGETS} APPEND)""" not in content
         # But the global target is linked with the targets from the components
         assert "target_link_libraries(hello::hello INTERFACE hello::say)" in content
->>>>>>> 0fb3d62e
 
     with open(os.path.join(client.current_folder, "hello-release-x86_64-data.cmake")) as f:
         content = f.read()

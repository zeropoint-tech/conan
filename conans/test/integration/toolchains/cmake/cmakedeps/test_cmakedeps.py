--- conflicted
+++ resolved
@@ -156,13 +156,8 @@
     client.save({"hello/conanfile.py": conan_hello,
                  "consumer/conanfile.py": consumer,
                  "consumer/test_package/conanfile.py": test_package})
-<<<<<<< HEAD
     client.run("create hello --name=hello --version=1.0")
     client.run("create consumer --name=consumer --version=1.0")
-    assert "consumer/1.0 (test package): Running test()" in client.out
-=======
-    client.run("create hello hello/1.0@")
-    client.run("create consumer consumer/1.0@")
     assert "consumer/1.0 (test package): Running test()" in client.out
 
 
@@ -185,5 +180,4 @@
     assert r"escape=partially \"escaped\"" in deps
     assert r"spaces=me you" in deps
     assert r"foobar=bazbuz" in deps
-    assert r"answer=42" in deps
->>>>>>> 39b0c0be
+    assert r"answer=42" in deps
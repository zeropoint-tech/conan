--- conflicted
+++ resolved
@@ -85,10 +85,7 @@
         conan_config = client.load("conan_config.xcconfig")
         assert '#include "conandeps.xcconfig"' in conan_config
 
-<<<<<<< HEAD
         check_contents(client, ["hello", "goodbye"], build_type, "x86_64", "12.1")
-=======
-        check_contents(client, ["hello", "goodbye"], build_type, "x86_64", "macosx", "12.1")
 
 
 @pytest.mark.skipif(platform.system() != "Darwin", reason="Only for MacOS")
@@ -176,5 +173,4 @@
         assert f"libb_comp{index}" not in component4_vars
 
     # folders are aggregated
-    assert "mylibdir" in component4_vars
->>>>>>> 345be91a
+    assert "mylibdir" in component4_vars
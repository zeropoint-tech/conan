--- conflicted
+++ resolved
@@ -58,28 +58,17 @@
 
 def check_contents(client, deps, configuration, architecture, sdk_version):
     for dep_name in deps:
-<<<<<<< HEAD
-        dep_xconfig = client.load("conan_{}.xcconfig".format(dep_name))
-        conf_name = "conan_{}{}.xcconfig".format(dep_name,
-                                                 _get_filename(configuration, architecture, sdk_version))
-=======
         dep_xconfig = client.load("conan_{dep}_{dep}.xcconfig".format(dep=dep_name))
         conf_name = "conan_{}_{}{}.xcconfig".format(dep_name, dep_name,
-                                                 _get_filename(configuration, architecture, sdk, sdk_version))
->>>>>>> 0a27518b
+                                                 _get_filename(configuration, architecture, sdk_version))
 
         assert '#include "{}"'.format(conf_name) in dep_xconfig
         for var in _expected_dep_xconfig:
             line = var.format(name=dep_name)
             assert line in dep_xconfig
 
-<<<<<<< HEAD
-        vars_name = "conan_{}_vars{}.xcconfig".format(dep_name,
+        vars_name = "conan_{}_{}_vars{}.xcconfig".format(dep_name, dep_name,
                                                       _get_filename(configuration, architecture, sdk_version))
-=======
-        vars_name = "conan_{}_{}_vars{}.xcconfig".format(dep_name, dep_name,
-                                                      _get_filename(configuration, architecture, sdk, sdk_version))
->>>>>>> 0a27518b
         conan_vars = client.load(vars_name)
         for var in _expected_vars_xconfig:
             line = var.format(name=dep_name, configuration=configuration, architecture=architecture,

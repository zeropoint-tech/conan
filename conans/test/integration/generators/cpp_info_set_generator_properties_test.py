--- conflicted
+++ resolved
@@ -62,14 +62,11 @@
     return [client.load(f) for f in filenames]
 
 
-<<<<<<< HEAD
+
 @pytest.mark.xfail(reason="This depends on GeneratorComponentsMixin, which is to be removed")
-def test_same_results_components(setup_client):
-=======
 # Legacy cmake generators won't listen to properties any more, so if you are mixing properties and .names
 # with different values, legacy generators will use the correct information
 def test_properties_dont_affect_legacy_cmake_with_components(setup_client):
->>>>>>> bc83dfaa
     client = setup_client
     mypkg = textwrap.dedent("""
         import os
@@ -133,12 +130,8 @@
     assert new_approach_contents == old_approach_contents
 
 
-<<<<<<< HEAD
 @pytest.mark.xfail(reason="This depends on GeneratorComponentsMixin, which is to be removed")
-def test_same_results_without_components(setup_client):
-=======
 def test_properties_dont_affect_legacy_cmake_without_components(setup_client):
->>>>>>> bc83dfaa
     client = setup_client
     mypkg = textwrap.dedent("""
         import os
@@ -204,12 +197,8 @@
     assert new_approach_contents == old_approach_contents
 
 
-<<<<<<< HEAD
 @pytest.mark.xfail(reason="This depends on GeneratorComponentsMixin, which is to be removed")
-def test_same_results_specific_generators(setup_client):
-=======
 def test_properties_dont_affect_legacy_cmake_specific_generators(setup_client):
->>>>>>> bc83dfaa
     client = setup_client
     mypkg = textwrap.dedent("""
         import os
@@ -274,94 +263,4 @@
 
     old_approach_contents = get_files_contents(client, files_to_compare)
 
-<<<<<<< HEAD
-    assert new_approach_contents == old_approach_contents
-=======
-    assert new_approach_contents == old_approach_contents
-
-
-def test_legacy_cmake_is_not_affected_by_set_property_usage():
-    """
-    "set_property" will have no effect on "cmake" legacy generator
-
-    Originally posted: https://github.com/conan-io/conan-center-index/issues/7925
-    """
-
-    client = TestClient()
-
-    greetings = textwrap.dedent("""
-        import os
-        from conans import ConanFile
-        class MyPkg(ConanFile):
-            settings = "build_type"
-            name = "greetings"
-            version = "1.0"
-
-            def package_info(self):
-                self.cpp_info.set_property("cmake_file_name", "MyChat")
-                self.cpp_info.set_property("cmake_target_name", "MyChat")
-                self.cpp_info.components["sayhello"].set_property("cmake_target_name", "MySay")
-        """)
-    client.save({"greetings.py": greetings})
-    client.run("create greetings.py greetings/1.0@")
-    client.run("install greetings/1.0@ -g cmake")
-    conanbuildinfo = client.load("conanbuildinfo.cmake")
-    # Let's check our final target is the pkg name instead of "MyChat"
-    assert "set_property(TARGET CONAN_PKG::greetings" in conanbuildinfo
-    assert "add_library(CONAN_PKG::greetings" in conanbuildinfo
-    assert "set(CONAN_TARGETS CONAN_PKG::greetings)" in conanbuildinfo
-
-
-def test_legacy_cmake_multi_is_not_affected_by_set_property_usage():
-    """
-    "set_property" will have no effect on "cmake_multi" legacy generator
-
-    Originally posted: https://github.com/conan-io/conan/issues/10061
-    """
-
-    client = TestClient()
-
-    greetings = textwrap.dedent("""
-        import os
-        from conans import ConanFile
-        class MyPkg(ConanFile):
-            settings = "build_type"
-            name = "greetings"
-            version = "1.0"
-
-            def package_info(self):
-                self.cpp_info.set_property("cmake_file_name", "MyChat")
-                self.cpp_info.set_property("cmake_target_name", "MyChat")
-                self.cpp_info.components["sayhello"].set_property("cmake_target_name", "MySay")
-        """)
-    client.save({"greetings.py": greetings})
-    client.run("create greetings.py greetings/1.0@")
-    client.run("install greetings/1.0@ -g cmake_multi")
-    conanbuildinfo = client.load("conanbuildinfo_multi.cmake")
-    # Let's check our final target is the pkg name instead of "MyChat"
-    assert "set_property(TARGET CONAN_PKG::greetings" in conanbuildinfo
-    assert "add_library(CONAN_PKG::greetings" in conanbuildinfo
-    assert "set(CONAN_TARGETS CONAN_PKG::greetings)" in conanbuildinfo
-
-
-def test_pkg_config_names(setup_client):
-    client = setup_client
-    mypkg = textwrap.dedent("""
-        import os
-        from conans import ConanFile
-        class MyPkg(ConanFile):
-            settings = "build_type"
-            name = "mypkg"
-            version = "1.0"
-            def package_info(self):
-                self.cpp_info.components["mycomponent"].libs = ["mycomponent-lib"]
-                self.cpp_info.components["mycomponent"].set_property("pkg_config_name", "mypkg-config-name")
-        """)
-
-    client.save({"mypkg.py": mypkg})
-    client.run("export mypkg.py")
-    client.run("install consumer.py --build missing")
-
-    with open(os.path.join(client.current_folder, "mypkg-config-name.pc")) as gen_file:
-        assert "mypkg-config-name" in gen_file.read()
->>>>>>> bc83dfaa
+    assert new_approach_contents == old_approach_contents
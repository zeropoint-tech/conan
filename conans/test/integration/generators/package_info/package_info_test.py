import os
import textwrap
import unittest

from conans.model.ref import ConanFileReference, PackageReference
from conans.paths import CONANFILE, CONANFILE_TXT
from conans.test.assets.genconanfile import GenConanfile
from conans.test.utils.tools import NO_SETTINGS_PACKAGE_ID, TestClient


class TestPackageInfo(unittest.TestCase):

    def test_package_info_called_in_local_cache(self):
        client = TestClient()
        conanfile_tmp = '''
from conans import ConanFile
import os

class HelloConan(ConanFile):
    name = "%s"
    version = "1.0"
    build_policy = "missing"
    options = {"switch": ["1",  "0"]}
    default_options = "switch=0"
    %s

    def build(self):
        self.output.warn("Env var MYVAR={0}.".format(os.getenv("MYVAR", "")))

    def package_info(self):
        if self.options.switch == "0":
            self.env_info.MYVAR = "foo"
        else:
            self.env_info.MYVAR = "bar"

'''
        for index in range(4):
            requires = "requires = 'Lib%s/1.0@conan/stable'" % index if index > 0 else ""
            conanfile = conanfile_tmp % ("Lib%s" % (index + 1), requires)
            client.save({CONANFILE: conanfile}, clean_first=True)
            client.run("create . conan/stable")

        txt = "[requires]\nLib4/1.0@conan/stable"
        client.save({CONANFILE_TXT: txt}, clean_first=True)
        client.run("install . -o *:switch=1")
        self.assertIn("Lib1/1.0@conan/stable: WARN: Env var MYVAR=.", client.out)
        self.assertIn("Lib2/1.0@conan/stable: WARN: Env var MYVAR=bar.", client.out)
        self.assertIn("Lib3/1.0@conan/stable: WARN: Env var MYVAR=bar.", client.out)
        self.assertIn("Lib4/1.0@conan/stable: WARN: Env var MYVAR=bar.", client.out)

        client.run("install . -o *:switch=0 --build Lib3")
        self.assertIn("Lib3/1.0@conan/stable: WARN: Env var MYVAR=foo", client.out)

    def test_package_info_name(self):
        dep = textwrap.dedent("""
            from conans import ConanFile

            class Dep(ConanFile):

                def package_info(self):
                    self.cpp_info.name = "MyCustomGreatName"
                """)
        intermediate = textwrap.dedent("""
            from conans import ConanFile

            class Intermediate(ConanFile):
                requires = "dep/1.0@us/ch"
                """)
        consumer = textwrap.dedent("""
            from conans import ConanFile

            class Consumer(ConanFile):
                requires = "intermediate/1.0@us/ch"

                def build(self):
                    for dep_key, dep_value in self.deps_cpp_info.dependencies:
                        self.output.info("%s name: %s" % (dep_key, dep_value.get_name('txt')))
                """)

        client = TestClient()
        client.save({"conanfile_dep.py": dep,
                     "conanfile_intermediate.py": intermediate,
                     "conanfile_consumer.py": consumer})
        client.run("create conanfile_dep.py dep/1.0@us/ch")
        client.run("create conanfile_intermediate.py intermediate/1.0@us/ch")
        client.run("create conanfile_consumer.py consumer/1.0@us/ch")
        self.assertIn("intermediate name: intermediate", client.out)
        self.assertIn("dep name: MyCustomGreatName", client.out)

    def test_package_info_system_libs(self):
        dep = textwrap.dedent("""
            from conans import ConanFile

            class Dep(ConanFile):

                def package_info(self):
                    self.cpp_info.system_libs = ["sysdep1"]
                """)
        intermediate = textwrap.dedent("""
            from conans import ConanFile

            class Intermediate(ConanFile):
                requires = "dep/1.0@us/ch"

                def package_info(self):
                    self.cpp_info.system_libs = ["sysdep2", "sysdep3"]
                """)
        consumer = textwrap.dedent("""
            from conans import ConanFile

            class Consumer(ConanFile):
                requires = "intermediate/1.0@us/ch"

                def build(self):
                    self.output.info("System deps: %s" % list(self.deps_cpp_info.system_libs))
                    for dep_key, dep_value in self.deps_cpp_info.dependencies:
                        self.output.info("%s system deps: %s" % (dep_key, list(dep_value.system_libs)))
                """)

        client = TestClient()
        client.save({"conanfile_dep.py": dep,
                     "conanfile_intermediate.py": intermediate,
                     "conanfile_consumer.py": consumer})
        client.run("create conanfile_dep.py dep/1.0@us/ch")
        client.run("create conanfile_intermediate.py intermediate/1.0@us/ch")
        client.run("create conanfile_consumer.py consumer/1.0@us/ch")
        dep_system_libs = ["sysdep1"]
        intermediate_system_libs = ["sysdep2", "sysdep3"]
        merged_system_libs = intermediate_system_libs + dep_system_libs
        self.assertIn("System deps: %s" % merged_system_libs, client.out)
        self.assertIn("intermediate system deps: %s" % intermediate_system_libs, client.out)
        self.assertIn("dep system deps: %s" % dep_system_libs, client.out)

    def test_package_info_components(self):
        dep = textwrap.dedent("""
            import os
            from conans import ConanFile

            class Dep(ConanFile):

                def package_info(self):
                    self.cpp_info.components["dep1"].libs.append("libdep1")
                    self.cpp_info.components["dep1"].defines.append("definedep1")
                    self.cpp_info.components["dep2"].libs.append("libdep2")
                    os.mkdir(os.path.join(self.package_folder, "include"))
                    os.mkdir(os.path.join(self.package_folder, "includedep2"))
                    self.cpp_info.components["dep2"].includedirs.append("includedep2")
                """)
        intermediate = textwrap.dedent("""
            import os
            from conans import ConanFile

            class Intermediate(ConanFile):
                requires = "dep/1.0@us/ch"

                def package_info(self):
                    self.cpp_info.components["int1"].requires = ["dep::dep"]  # To avoid exception
                    self.cpp_info.components["int1"].libs.append("libint1")
                    self.cpp_info.components["int1"].defines.append("defint1")
                    os.mkdir(os.path.join(self.package_folder, "include"))
                    os.mkdir(os.path.join(self.package_folder, "includeint1"))
                    self.cpp_info.components["int1"].includedirs.append("includeint1")
                    self.cpp_info.components["int2"].libs.append("libint2")
                    self.cpp_info.components["int2"].defines.append("defint2")
                    os.mkdir(os.path.join(self.package_folder, "includeint2"))
                    self.cpp_info.components["int2"].includedirs.append("includeint2")
                """)
        consumer = textwrap.dedent("""
            import os
            from conans import ConanFile

            class Consumer(ConanFile):
                requires = "intermediate/1.0@us/ch"

                def build(self):
                    self.output.info("deps_cpp_info.libs: %s" % list(self.deps_cpp_info.libs))
                    self.output.info("deps_cpp_info.defines: %s" % list(self.deps_cpp_info.defines))
                    self.output.info("deps_cpp_info.include_paths: %s" %
                        [os.path.basename(value) for value in self.deps_cpp_info.include_paths])
                    for dep_key, dep_value in self.deps_cpp_info.dependencies:
                        self.output.info("%s.libs: %s" % (dep_key, list(dep_value.libs)))
                        self.output.info("%s.defines: %s" % (dep_key, list(dep_value.defines)))
                        self.output.info("%s.include_paths: %s" % (dep_key,
                                         [os.path.basename(value) for value in
                                         dep_value.include_paths]))
                """)

        client = TestClient()
        client.save({"conanfile_dep.py": dep,
                     "conanfile_intermediate.py": intermediate,
                     "conanfile_consumer.py": consumer})
        client.run("export conanfile_dep.py dep/1.0@us/ch")
        client.run("export conanfile_intermediate.py intermediate/1.0@us/ch")
        client.run("create conanfile_consumer.py consumer/1.0@us/ch --build missing")

        self.assertIn("deps_cpp_info.libs: ['libint1', 'libint2', 'libdep1', 'libdep2']", client.out)
        self.assertIn("deps_cpp_info.defines: ['definedep1', 'defint1', 'defint2']", client.out)
        self.assertIn("deps_cpp_info.include_paths: ['include', 'includeint1', 'includeint2', "
                      "'include', 'includedep2']", client.out)

        self.assertIn("intermediate.libs: ['libint1', 'libint2']",
                      client.out)
        self.assertIn("intermediate.defines: ['defint1', 'defint2']",
                      client.out)
        self.assertIn("intermediate.include_paths: ['include', 'includeint1', 'includeint2']",
                      client.out)

        self.assertIn("dep.libs: ['libdep1', 'libdep2']", client.out)
        self.assertIn("dep.defines: ['definedep1']", client.out)
        self.assertIn("dep.include_paths: ['include', 'includedep2']", client.out)

    def test_package_info_raise_components(self):
        conanfile = textwrap.dedent("""
            from conans import ConanFile

            class MyConan(ConanFile):

                def package_info(self):
                    self.cpp_info.defines.append("defint")
                    self.cpp_info.components["int1"].libs.append("libint1")
        """)
        client = TestClient()
        client.save({"conanfile.py": conanfile})
        client.run("create conanfile.py dep/1.0@us/ch", assert_error=True)
        self.assertIn("dep/1.0@us/ch package_info(): self.cpp_info.components cannot be used "
                      "with self.cpp_info global values at the same time", client.out)

        conanfile = textwrap.dedent("""
            from conans import ConanFile

            class MyConan(ConanFile):

                def package_info(self):
                    self.cpp_info.release.defines.append("defint")
                    self.cpp_info.components["int1"].libs.append("libint1")
        """)
        client.save({"conanfile.py": conanfile})
        client.run("create conanfile.py dep/1.0@us/ch", assert_error=True)
        self.assertIn("dep/1.0@us/ch package_info(): self.cpp_info.components cannot be used "
                      "with self.cpp_info configs (release/debug/...) at the same time", client.out)

        conanfile = textwrap.dedent("""
                    from conans import ConanFile

                    class MyConan(ConanFile):

                        def package_info(self):
                            self.cpp_info.components["dep"].libs.append("libint1")
                """)
        client.save({"conanfile.py": conanfile})
        client.run("create conanfile.py dep/1.0@us/ch", assert_error=True)
        self.assertIn("dep/1.0@us/ch package_info(): Component name cannot be the same as the "
                      "package name: 'dep'", client.out)

    def test_package_info_components_complete(self):
        dep = textwrap.dedent("""
            import os
            from conans import ConanFile
            class Dep(ConanFile):
                exports_sources = "*"
                def package(self):
                    self.copy("*")
                def package_info(self):
                    self.cpp_info.name = "Galaxy"
                    self.cpp_info.components["Starlight"].includedirs = [os.path.join("galaxy", "starlight")]
                    self.cpp_info.components["Starlight"].libs = ["libstarlight"]
                    self.cpp_info.components["Planet"].includedirs = [os.path.join("galaxy", "planet")]
                    self.cpp_info.components["Planet"].libs = ["libplanet"]
                    self.cpp_info.components["Planet"].requires = ["Starlight"]
                    self.cpp_info.components["Launcher"].system_libs = ["ground"]
                    self.cpp_info.components["ISS"].includedirs = [os.path.join("galaxy", "iss")]
                    self.cpp_info.components["ISS"].libs = ["libiss"]
                    self.cpp_info.components["ISS"].libdirs = ["iss_libs"]
                    self.cpp_info.components["ISS"].system_libs = ["solar", "magnetism"]
                    self.cpp_info.components["ISS"].requires = ["Starlight", "Launcher"]
        """)
        consumer = textwrap.dedent("""
        from conans import ConanFile
        class Consumer(ConanFile):
            requires = "dep/1.0@us/ch"
            def build(self):
                # Global values
                self.output.info("GLOBAL Include paths: %s" % list(self.deps_cpp_info.include_paths))
                self.output.info("GLOBAL Library paths: %s" % list(self.deps_cpp_info.lib_paths))
                self.output.info("GLOBAL Binary paths: %s" % list(self.deps_cpp_info.bin_paths))
                self.output.info("GLOBAL Libs: %s" % list(self.deps_cpp_info.libs))
                self.output.info("GLOBAL System libs: %s" % list(self.deps_cpp_info.system_libs))
                # Deps values
                for dep_key, dep_value in self.deps_cpp_info.dependencies:
                    self.output.info("DEPS name: %s" % dep_value.get_name('txt'))
                    self.output.info("DEPS Include paths: %s" % list(dep_value.include_paths))
                    self.output.info("DEPS Library paths: %s" % list(dep_value.lib_paths))
                    self.output.info("DEPS Binary paths: %s" % list(dep_value.bin_paths))
                    self.output.info("DEPS Libs: %s" % list(dep_value.libs))
                    self.output.info("DEPS System libs: %s" % list(dep_value.system_libs))
                # Components values
                for dep_key, dep_value in self.deps_cpp_info.dependencies:
                    for comp_name, comp_value in dep_value.components.items():
                        self.output.info("COMP %s Include paths: %s" % (comp_name,
                            list(comp_value.include_paths)))
                        self.output.info("COMP %s Library paths: %s" % (comp_name, list(comp_value.lib_paths)))
                        self.output.info("COMP %s Binary paths: %s" % (comp_name, list(comp_value.bin_paths)))
                        self.output.info("COMP %s Libs: %s" % (comp_name, list(comp_value.libs)))
                        self.output.info("COMP %s Requires: %s" % (comp_name, list(comp_value.requires)))
                        self.output.info("COMP %s System libs: %s" % (comp_name, list(comp_value.system_libs)))
        """)

        client = TestClient()
        client.save({"conanfile_dep.py": dep, "conanfile_consumer.py": consumer,
                     "galaxy/starlight/starlight.h": "",
                     "lib/libstarlight": "",
                     "galaxy/planet/planet.h": "",
                     "lib/libplanet": "",
                     "galaxy/iss/iss.h": "",
                     "iss_libs/libiss": "",
                     "bin/exelauncher": ""})
        dep_ref = ConanFileReference("dep", "1.0", "us", "ch")
        dep_pref = PackageReference(dep_ref, NO_SETTINGS_PACKAGE_ID)
        client.run("create conanfile_dep.py dep/1.0@us/ch")
        client.run("create conanfile_consumer.py consumer/1.0@us/ch")
        package_folder = client.cache.package_layout(dep_ref).package(dep_pref)

        expected_comp_starlight_include_paths = [os.path.join(package_folder, "galaxy", "starlight")]
        expected_comp_planet_include_paths = [os.path.join(package_folder, "galaxy", "planet")]
        expected_comp_launcher_include_paths = []
        expected_comp_iss_include_paths = [os.path.join(package_folder, "galaxy", "iss")]
        expected_comp_starlight_library_paths = [os.path.join(package_folder, "lib")]
        expected_comp_launcher_library_paths = [os.path.join(package_folder, "lib")]
        expected_comp_planet_library_paths = [os.path.join(package_folder, "lib")]
        expected_comp_iss_library_paths = [os.path.join(package_folder, "iss_libs")]
        expected_comp_starlight_binary_paths = [os.path.join(package_folder, "bin")]
        expected_comp_launcher_binary_paths = [os.path.join(package_folder, "bin")]
        expected_comp_planet_binary_paths = [os.path.join(package_folder, "bin")]
        expected_comp_iss_binary_paths = [os.path.join(package_folder, "bin")]

        expected_global_include_paths = expected_comp_planet_include_paths + \
            expected_comp_iss_include_paths + expected_comp_starlight_include_paths
        expected_global_library_paths = expected_comp_starlight_library_paths + \
            expected_comp_iss_library_paths
        expected_global_binary_paths = expected_comp_starlight_binary_paths

        self.assertIn("GLOBAL Include paths: %s" % expected_global_include_paths, client.out)
        self.assertIn("GLOBAL Library paths: %s" % expected_global_library_paths, client.out)
        self.assertIn("GLOBAL Binary paths: %s" % expected_global_binary_paths, client.out)
        self.assertIn("GLOBAL Libs: ['libplanet', 'libiss', 'libstarlight']", client.out)
        self.assertIn("GLOBAL System libs: ['solar', 'magnetism', 'ground']", client.out)

        self.assertIn("DEPS name: Galaxy", client.out)
        self.assertIn("DEPS Include paths: %s" % expected_global_include_paths, client.out)
        self.assertIn("DEPS Library paths: %s" % expected_global_library_paths, client.out)
        self.assertIn("DEPS Binary paths: %s" % expected_global_binary_paths, client.out)
        self.assertIn("DEPS Libs: ['libplanet', 'libiss', 'libstarlight']", client.out)
        self.assertIn("DEPS System libs: ['solar', 'magnetism', 'ground']", client.out)

        self.assertIn("COMP Starlight Include paths: %s" % list(expected_comp_starlight_include_paths),
                      client.out)
        self.assertIn("COMP Planet Include paths: %s" % list(expected_comp_planet_include_paths,),
                      client.out)
        self.assertIn("COMP Launcher Include paths: %s" % list(expected_comp_launcher_include_paths),
                      client.out)
        self.assertIn("COMP ISS Include paths: %s" % list(expected_comp_iss_include_paths), client.out)
        self.assertIn("COMP Starlight Library paths: %s" % list(expected_comp_starlight_library_paths),
                      client.out)
        self.assertIn("COMP Planet Library paths: %s" % list(expected_comp_planet_library_paths),
                      client.out)
        self.assertIn("COMP Launcher Library paths: %s" % list(expected_comp_launcher_library_paths),
                      client.out)
        self.assertIn("COMP ISS Library paths: %s" % list(expected_comp_iss_library_paths), client.out)
        self.assertIn("COMP Starlight Binary paths: %s" % list(expected_comp_iss_binary_paths), client.out)
        self.assertIn("COMP Planet Binary paths: %s" % list(expected_comp_planet_binary_paths), client.out)
        self.assertIn("COMP Launcher Binary paths: %s" % list(expected_comp_launcher_binary_paths),
                      client.out)
        self.assertIn("COMP ISS Binary paths: %s" % list(expected_comp_iss_binary_paths), client.out)
        self.assertIn("COMP Starlight Libs: ['libstarlight']", client.out)
        self.assertIn("COMP Planet Libs: ['libplanet']", client.out)
        self.assertIn("COMP Launcher Libs: []", client.out)
        self.assertIn("COMP ISS Libs: ['libiss']", client.out)
        self.assertIn("COMP Starlight System libs: []", client.out)
        self.assertIn("COMP Planet System libs: []", client.out)
        self.assertIn("COMP Launcher System libs: ['ground']", client.out)
        self.assertIn("COMP ISS System libs: ['solar', 'magnetism']", client.out)
        self.assertIn("COMP Starlight Requires: []", client.out)
        self.assertIn("COMP Launcher Requires: []", client.out)
        self.assertIn("COMP Planet Requires: ['Starlight']", client.out)
        self.assertIn("COMP ISS Requires: ['Starlight', 'Launcher']", client.out)

    def test_package_requires_in_components_requires(self):
        client = TestClient()
        client.save({"conanfile1.py": GenConanfile("dep1", "0.1"),
                     "conanfile2.py": GenConanfile("dep2", "0.1")})
        client.run("create conanfile1.py")
        client.run("create conanfile2.py")

        conanfile = GenConanfile("consumer", "0.1") \
            .with_requirement("dep1/0.1") \
            .with_requirement("dep2/0.1") \
            .with_package_info(cpp_info={"components": {"kk": {"requires": []}}},
                               env_info={})
        client.save({"conanfile.py": conanfile})
        client.run("create conanfile.py", assert_error=True)
        self.assertIn("consumer/0.1 package_info(): Package require 'dep1' not used in "
                      "components requires", client.out)

        conanfile = GenConanfile("consumer", "0.1") \
            .with_requirement("dep1/0.1") \
            .with_requirement("dep2/0.1") \
            .with_package_info(cpp_info={"components": {"kk": {"requires": ["dep1::dep1"]}}},
                               env_info={})
        client.save({"conanfile.py": conanfile})
        client.run("create conanfile.py", assert_error=True)
        self.assertIn("consumer/0.1 package_info(): Package require 'dep2' not used in components "
                      "requires", client.out)

        conanfile = GenConanfile("consumer", "0.1") \
            .with_requirement("dep1/0.1") \
            .with_requirement("dep2/0.1") \
            .with_package_info(cpp_info={"components": {"kk": {"requires": ["dep1::dep1"]},
                                                        "kkk": {"requires": ["kk"]}}},
                               env_info={})
        client.save({"conanfile.py": conanfile})
        client.run("create conanfile.py", assert_error=True)
        self.assertIn("consumer/0.1 package_info(): Package require 'dep2' not used in components "
                      "requires", client.out)

        conanfile = GenConanfile("consumer", "0.1") \
            .with_requirement("dep1/0.1") \
            .with_requirement("dep2/0.1") \
            .with_package_info(cpp_info={"components": {"kk": {"requires": []},
                                                        "kkk": {"requires": ["kk"]}}},
                               env_info={})
        client.save({"conanfile.py": conanfile})
        client.run("create conanfile.py", assert_error=True)
        self.assertIn("consumer/0.1 package_info(): Package require 'dep1' not used in components "
                      "requires", client.out)

        conanfile = GenConanfile("consumer", "0.1") \
            .with_requirement("dep1/0.1") \
            .with_requirement("dep2/0.1") \
            .with_package_info(cpp_info={"components": {"kk": {"requires": ["dep2::comp"]},
                                                        "kkk": {"requires": ["dep3::dep3"]}}},
                               env_info={})
        client.save({"conanfile.py": conanfile})
        client.run("create conanfile.py", assert_error=True)
        self.assertIn("consumer/0.1 package_info(): Package require 'dep1' not used in components "
                      "requires", client.out)

        conanfile = GenConanfile("consumer", "0.1") \
            .with_requirement("dep2/0.1") \
            .with_package_info(cpp_info={"components": {"kk": {"requires": ["dep2::comp"]},
                                                        "kkk": {"requires": ["dep3::dep3"]}}},
                               env_info={})
        client.save({"conanfile.py": conanfile})
        client.run("create conanfile.py", assert_error=True)
        self.assertIn("consumer/0.1 package_info(): Package require 'dep3' declared in components "
                      "requires but not defined as a recipe requirement", client.out)

        conanfile = GenConanfile("consumer", "0.1") \
            .with_package_info(cpp_info={"components": {"kk": {"requires": ["dep2::comp"]}}},
                               env_info={})
        client.save({"conanfile.py": conanfile})
        client.run("create conanfile.py", assert_error=True)
        self.assertIn("consumer/0.1 package_info(): Package require 'dep2' declared in components "
                      "requires but not defined as a recipe requirement", client.out)

        conanfile = GenConanfile("consumer", "0.1") \
            .with_requirement("dep1/0.1") \
            .with_requirement("dep2/0.1") \
            .with_package_info(cpp_info={"components": {"kk": {"requires": ["dep2::comp"]},
                                                        "kkk": {"requires": ["dep1::dep1"]}}},
                               env_info={})
        client.save({"conanfile.py": conanfile})
        client.run("create conanfile.py")  # Correct usage

    def test_get_name_local_flow(self):
        # https://github.com/conan-io/conan/issues/7854
        client = TestClient()
        conanfile = textwrap.dedent("""
            from conans import ConanFile
            class Package(ConanFile):
                def package_info(self):
                    self.cpp_info.names["cmake_find_package"] = "GTest"
                    self.cpp_info.filenames["cmake_find_package"] = "GtesT"
                """)
        client.save({"conanfile.py": conanfile})
        client.run("create . gtest/1.0@")

        conanfile = textwrap.dedent("""
            from conans import ConanFile
            class Package(ConanFile):
                requires = 'gtest/1.0'

                def build(self):
                    info = self.deps_cpp_info['gtest'].get_name('cmake_find_package')
                    self.output.info("GTEST_INFO: %s" % info)
                    fileinfo = self.deps_cpp_info['gtest'].get_filename('cmake_find_package')
                    self.output.info("GTEST_FILEINFO: %s" % fileinfo)
            """)
        client.save({"conanfile.py": conanfile})
        client.run("create . pkg/1.0@")
        self.assertIn("pkg/1.0: GTEST_INFO: GTest", client.out)
        self.assertIn("pkg/1.0: GTEST_FILEINFO: GtesT", client.out)
<<<<<<< HEAD
        client.run("build . --name=pkg --version=1.0")
        self.assertIn("Generator cmake_find_package created FindGtesT.cmake", client.out)
=======
        client.run("install . pkg/1.0@")
        client.run("build .")
>>>>>>> f05e22e4
        self.assertIn("conanfile.py (pkg/1.0): GTEST_INFO: GTest", client.out)
        self.assertIn("conanfile.py (pkg/1.0): GTEST_FILEINFO: GtesT", client.out)
<|MERGE_RESOLUTION|>--- conflicted
+++ resolved
@@ -499,12 +499,6 @@
         client.run("create . pkg/1.0@")
         self.assertIn("pkg/1.0: GTEST_INFO: GTest", client.out)
         self.assertIn("pkg/1.0: GTEST_FILEINFO: GtesT", client.out)
-<<<<<<< HEAD
         client.run("build . --name=pkg --version=1.0")
-        self.assertIn("Generator cmake_find_package created FindGtesT.cmake", client.out)
-=======
-        client.run("install . pkg/1.0@")
-        client.run("build .")
->>>>>>> f05e22e4
         self.assertIn("conanfile.py (pkg/1.0): GTEST_INFO: GTest", client.out)
-        self.assertIn("conanfile.py (pkg/1.0): GTEST_FILEINFO: GtesT", client.out)
+        self.assertIn("conanfile.py (pkg/1.0): GTEST_FILEINFO: GtesT", client.out)
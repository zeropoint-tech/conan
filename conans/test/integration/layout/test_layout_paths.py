import os
import textwrap

from conans.test.assets.genconanfile import GenConanfile
from conans.test.utils.tools import TestClient


def test_editable_layout_paths():
    # https://github.com/conan-io/conan/issues/12521
    # https://github.com/conan-io/conan/issues/12839
    c = TestClient()
    dep = textwrap.dedent("""
        import os
        from conan import ConanFile
        from conan.tools.files import save
        class Dep(ConanFile):
            name = "dep"
            version = "0.1"
            def layout(self):
                self.cpp.source.includedirs = ["include"]
            """)
    c.save({"dep/conanfile.py": dep,
            "pkg/conanfile.py": GenConanfile("pkg", "0.1").with_settings("build_type", "arch")
                                                          .with_requires("dep/0.1")
                                                          .with_generator("CMakeDeps")
                                                          .with_generator("PkgConfigDeps")
                                                          .with_generator("XcodeDeps")})
    c.run("editable add dep dep/0.1")
    c.run("install pkg -s arch=x86_64")
    # It doesn't crash anymore
<<<<<<< HEAD
    assert "dep/0.1:da39a3ee5e6b4b0d3255bfef95601890afd80709 - Editable" in c.out
    arch = c.get_default_host_profile().settings['arch']
    data = c.load(f"pkg/dep-release-{arch}-data.cmake")
    assert 'set(dep_INCLUDE_DIRS_RELEASE "${dep_PACKAGE_FOLDER_RELEASE}/include")' in data
    pc = c.load("pkg/dep.pc")
    assert "includedir1=${prefix}/include" in pc
=======
    assert "dep/0.1:5ab84d6acfe1f23c4fae0ab88f26e3a396351ac9 - Editable" in c.out
    data = c.load(f"dep-release-x86_64-data.cmake")
    assert 'set(dep_INCLUDE_DIRS_RELEASE "${dep_PACKAGE_FOLDER_RELEASE}/include")' in data
    pc = c.load("dep.pc")
    assert "includedir1=${prefix}/include" in pc
    xcode = c.load("conan_dep_dep_release_x86_64.xcconfig")
    dep_path = os.path.join(c.current_folder, "dep")
    assert f"PACKAGE_ROOT_dep[config=Release][arch=x86_64][sdk=*] = {dep_path}" in xcode
>>>>>>> 6e1f2bb6
<|MERGE_RESOLUTION|>--- conflicted
+++ resolved
@@ -28,20 +28,14 @@
     c.run("editable add dep dep/0.1")
     c.run("install pkg -s arch=x86_64")
     # It doesn't crash anymore
-<<<<<<< HEAD
+
     assert "dep/0.1:da39a3ee5e6b4b0d3255bfef95601890afd80709 - Editable" in c.out
     arch = c.get_default_host_profile().settings['arch']
     data = c.load(f"pkg/dep-release-{arch}-data.cmake")
+
     assert 'set(dep_INCLUDE_DIRS_RELEASE "${dep_PACKAGE_FOLDER_RELEASE}/include")' in data
     pc = c.load("pkg/dep.pc")
     assert "includedir1=${prefix}/include" in pc
-=======
-    assert "dep/0.1:5ab84d6acfe1f23c4fae0ab88f26e3a396351ac9 - Editable" in c.out
-    data = c.load(f"dep-release-x86_64-data.cmake")
-    assert 'set(dep_INCLUDE_DIRS_RELEASE "${dep_PACKAGE_FOLDER_RELEASE}/include")' in data
-    pc = c.load("dep.pc")
-    assert "includedir1=${prefix}/include" in pc
-    xcode = c.load("conan_dep_dep_release_x86_64.xcconfig")
+    xcode = c.load("pkg/conan_dep_dep_release_x86_64.xcconfig")
     dep_path = os.path.join(c.current_folder, "dep")
-    assert f"PACKAGE_ROOT_dep[config=Release][arch=x86_64][sdk=*] = {dep_path}" in xcode
->>>>>>> 6e1f2bb6
+    assert f"PACKAGE_ROOT_dep[config=Release][arch=x86_64][sdk=*] = {dep_path}" in xcode
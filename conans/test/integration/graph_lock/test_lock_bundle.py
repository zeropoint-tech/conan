--- conflicted
+++ resolved
@@ -155,7 +155,6 @@
         ["app1/0.1@#584778f98ba1d0eb7c80a5ae1fe12fe2", "app2/0.1@#3850895c1eac8223c43c71d525348019"]
     ]
     bundle = client.load("lock1.bundle")
-    print(bundle)
     bundle = json.loads(bundle)["lock_bundle"]
     for level in order:
         for ref in level:
@@ -213,10 +212,7 @@
         assert nodes[n].modified is True
         assert nodes[n].ref.full_str() == "tool/0.1#f096d7d54098b7ad7012f9435d9c33f3"
         assert nodes[n].package_id == "cb054d0b3e1ca595dc66bc2339d40f1f8f04ab31"
-<<<<<<< HEAD
         assert nodes[n].prev == "49a476d1af8fd693e5a5858c0a1e7813"
-=======
-        assert nodes[n].prev == "9e99cfd92d0d7df79d687b01512ce844"
 
 
 def test_build_requires_error():
@@ -243,10 +239,8 @@
     client.run("lock bundle create app1_windows.lock app1_linux.lock --bundle-out=lock1.bundle")
     client.run("lock bundle build-order lock1.bundle --json=bo.json")
     order = client.load("bo.json")
-    print(order)
     order = json.loads(order)
     assert order == [
         ["pkga/0.1@#f096d7d54098b7ad7012f9435d9c33f3"],
         ["app1/0.1@#5af607abc205b47375f485a98abc3b38"]
-    ]
->>>>>>> e4af39e1
+    ]
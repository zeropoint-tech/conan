--- conflicted
+++ resolved
@@ -83,7 +83,6 @@
     assert "arch.subarch=2" in c.out
 
 
-<<<<<<< HEAD
 def test_settings_user_error():
     c = TestClient()
     settings_user = textwrap.dedent("""\
@@ -94,7 +93,8 @@
     save(os.path.join(c.cache_folder, "settings_user.yml"), settings_user)
     c.run("profile show", assert_error=True)
     assert "ERROR: Definition of settings.yml 'settings.os.libc' cannot be null" in c.out
-=======
+
+
 def test_settings_user_breaking_universal_binaries():
     # If you had a settings_user.yml with a custom architecture wit will error
     # in the Apple block of CMakeToolchain
@@ -106,5 +106,4 @@
     save(os.path.join(c.cache_folder, "settings_user.yml"), settings_user)
     c.save({"conanfile.py": GenConanfile().with_settings("os").with_settings("arch").with_generator("CMakeToolchain")})
     c.run('install . -s="arch=universal"')
-    assert "CMakeToolchain generated: conan_toolchain.cmake" in c.out
->>>>>>> 8e03c4bb
+    assert "CMakeToolchain generated: conan_toolchain.cmake" in c.out
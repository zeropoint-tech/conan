--- conflicted
+++ resolved
@@ -174,13 +174,9 @@
         self.folders.set_base_build(".")
         self.folders.set_base_install("myinstallfolder")
         self.folders.set_base_generators(".")
-<<<<<<< HEAD
-        self.environment_scripts = []
-=======
         self._conan_user = None
         self._conan_channel = None
         self.env_scripts = {}
->>>>>>> 6ad5a2d5
         self.win_bash = None
         self.conf = ConfDefinition().get_conanfile_conf(None)
 

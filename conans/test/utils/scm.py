import os

from conans.test.utils.test_files import temp_folder
from conans.util.files import save_files, chdir
from conans.util.runners import check_output_runner


def git_create_bare_repo(folder=None, reponame="repo.git"):
    folder = folder or temp_folder()
    cwd = os.getcwd()
    try:
        os.chdir(folder)
        check_output_runner('git init --bare {}'.format(reponame))
        return os.path.join(folder, reponame).replace("\\", "/")
    finally:
        os.chdir(cwd)


def create_local_git_repo(files=None, branch=None, submodules=None, folder=None, commits=1,
                          tags=None, origin_url=None, main_branch="master"):
    tmp = folder or temp_folder()
    if files:
        save_files(tmp, files)
<<<<<<< HEAD

    def _run(cmd, p):
        with chdir(p):
            return check_output_runner("git {}".format(cmd)).strip()

    _run("init .", tmp)
    _run('config user.name "Your Name"', tmp)
    _run('config user.email "you@example.com"', tmp)

    if branch:
        _run("checkout -b %s" % branch, tmp)
=======
    git = Git(tmp)
    git.run("init .")
    git.run('config user.name "Your Name"')
    git.run('config user.email "you@example.com"')
    git.run("checkout -b {}".format(branch or main_branch))
>>>>>>> b7a81982

    _run("add .", tmp)
    for i in range(0, commits):
        _run('commit --allow-empty -m "commiting"', tmp)

    tags = tags or []
    for tag in tags:
        _run("tag %s" % tag, tmp)

    if submodules:
        for submodule in submodules:
            _run('submodule add "%s"' % submodule, tmp)
        _run('commit -m "add submodules"', tmp)

    if origin_url:
        _run('remote add origin {}'.format(origin_url), tmp)

    commit = _run('rev-list HEAD -n 1', tmp)
    return tmp.replace("\\", "/"), commit


def git_add_changes_commit(folder, msg="fix"):
    cwd = os.getcwd()
    try:
        os.chdir(folder)
        # Make sure user and email exist, otherwise it can error
        check_output_runner('git config user.name "Your Name"')
        check_output_runner('git config user.email "you@example.com"')
        check_output_runner('git add . && git commit -m "{}"'.format(msg))
        return check_output_runner("git rev-parse HEAD").strip()
    finally:
        os.chdir(cwd)<|MERGE_RESOLUTION|>--- conflicted
+++ resolved
@@ -21,7 +21,6 @@
     tmp = folder or temp_folder()
     if files:
         save_files(tmp, files)
-<<<<<<< HEAD
 
     def _run(cmd, p):
         with chdir(p):
@@ -30,16 +29,7 @@
     _run("init .", tmp)
     _run('config user.name "Your Name"', tmp)
     _run('config user.email "you@example.com"', tmp)
-
-    if branch:
-        _run("checkout -b %s" % branch, tmp)
-=======
-    git = Git(tmp)
-    git.run("init .")
-    git.run('config user.name "Your Name"')
-    git.run('config user.email "you@example.com"')
-    git.run("checkout -b {}".format(branch or main_branch))
->>>>>>> b7a81982
+    _run("checkout -b {}".format(branch or main_branch), tmp)
 
     _run("add .", tmp)
     for i in range(0, commits):

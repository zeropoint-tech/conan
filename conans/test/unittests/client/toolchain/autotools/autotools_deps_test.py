--- conflicted
+++ resolved
@@ -50,24 +50,14 @@
     dep1 = ConanFile(None)
     dep1.cpp_info = get_cpp_info("dep1")
     dep1._conan_node = Mock()
-<<<<<<< HEAD
     dep1._conan_node.ref = RecipeReference.loads("dep1/1.0")
-    dep1.package_folder = "/path/to/folder_dep1"
-=======
-    dep1._conan_node.ref = ConanFileReference.loads("dep1/1.0")
     dep1.folders.set_base_package("/path/to/folder_dep1")
->>>>>>> 38bdc118
 
     dep2 = ConanFile(None)
     dep2.cpp_info = get_cpp_info("dep2")
     dep2._conan_node = Mock()
-<<<<<<< HEAD
     dep2._conan_node.ref = RecipeReference.loads("dep2/1.0")
-    dep2.package_folder = "/path/to/folder_dep2"
-=======
-    dep2._conan_node.ref = ConanFileReference.loads("dep2/1.0")
     dep2.folders.set_base_package("/path/to/folder_dep2")
->>>>>>> 38bdc118
 
     with mock.patch('conans.ConanFile.dependencies', new_callable=mock.PropertyMock) as mock_deps:
         req1 = Requirement(RecipeReference.loads("dep1/1.0"))

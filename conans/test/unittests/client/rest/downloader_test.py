import os
import re
import tempfile
import unittest

import pytest

from conans.client.downloaders.file_downloader import FileDownloader
from conans.errors import ConanException
from conans.util.files import load


class MockResponse(object):
    def __init__(self, data, headers, status_code=200):
        self.data = data
        self.ok = True
        self.status_code = status_code
        self.headers = headers.copy()
        self.headers.update({key.lower(): value for key, value in headers.items()})

    def iter_content(self, size):
        for i in range(0, len(self.data), size):
            yield self.data[i:i + size]

    def close(self):
        pass


class MockRequester(object):
    retry = 0
    retry_wait = 0

    def __init__(self, data, chunk_size=None, accept_ranges=True, echo_header=None):
        self._data = data
        self._chunk_size = chunk_size if chunk_size is not None else len(data)
        self._accept_ranges = accept_ranges
        self._echo_header = echo_header.copy() if echo_header else {}

    def get(self, *_args, **kwargs):
        start = 0
        headers = kwargs.get("headers") or {}
        transfer_range = headers.get("range", "")
        match = re.match(r"bytes=([0-9]+)-", transfer_range)
        status = 200
        headers = {"Content-Length": len(self._data), "Accept-Ranges": "bytes"}
        if match and self._accept_ranges:
            start = int(match.groups()[0])
            if start < len(self._data):
                status = 206
                headers.update({"Content-Length": str(len(self._data) - start),
                                "Content-Range": "bytes {}-{}/{}".format(start, len(self._data) - 1,
                                                                         len(self._data))})
            else:
                status = 416
                headers.update({"Content-Length": "0",
                                "Content-Range": "bytes */{}".format(len(self._data))})
        else:
            headers.update(self._echo_header)
        response = MockResponse(self._data[start:start + self._chunk_size], status_code=status,
                                headers=headers)
        return response


class DownloaderUnitTest(unittest.TestCase):
    def setUp(self):
<<<<<<< HEAD
        self.target = tempfile.mktemp()
=======
        d = tempfile.mkdtemp()
        self.target = os.path.join(d, "target")
        self.out = TestBufferConanOutput()
>>>>>>> c5989d7e

    def test_succeed_download_to_file_if_not_interrupted(self):
        expected_content = b"some data"
        requester = MockRequester(expected_content)
        downloader = FileDownloader(requester=requester, verify=None,
                                    config_retry=0, config_retry_wait=0)
        downloader.download("fake_url", file_path=self.target)
        actual_content = load(self.target, binary=True)
        self.assertEqual(expected_content, actual_content)

    def test_succeed_download_to_memory_if_not_interrupted(self):
        expected_content = b"some data"
        requester = MockRequester(expected_content)
        downloader = FileDownloader(requester=requester, verify=None,
                                    config_retry=0, config_retry_wait=0)
        actual_content = downloader.download("fake_url", file_path=None)
        self.assertEqual(expected_content, actual_content)

    def test_resume_download_to_file_if_interrupted(self):
        expected_content = b"some data"
        requester = MockRequester(expected_content, chunk_size=4)
        downloader = FileDownloader(requester=requester, verify=None,
                                    config_retry=0, config_retry_wait=0)
        downloader.download("fake_url", file_path=self.target)
        actual_content = load(self.target, binary=True)
        self.assertEqual(expected_content, actual_content)

    def test_fail_download_to_memory_if_interrupted(self):
        expected_content = b"some data"
        requester = MockRequester(expected_content, chunk_size=4)
        downloader = FileDownloader(requester=requester, verify=None,
                                    config_retry=0, config_retry_wait=0)
        with pytest.raises(ConanException, match=r"Transfer interrupted before complete"):
            downloader.download("fake_url", file_path=None)

    def test_fail_interrupted_download_to_file_if_no_progress(self):
        expected_content = b"some data"
        requester = MockRequester(expected_content, chunk_size=0)
        downloader = FileDownloader(requester=requester, verify=None,
                                    config_retry=0, config_retry_wait=0)
        with pytest.raises(ConanException, match=r"Download failed"):
            downloader.download("fake_url", file_path=self.target)

    def test_fail_interrupted_download_if_server_not_accepting_ranges(self):
        expected_content = b"some data"
        requester = MockRequester(expected_content, chunk_size=4, accept_ranges=False)
        downloader = FileDownloader(requester=requester, verify=None,
                                    config_retry=0, config_retry_wait=0)
        with pytest.raises(ConanException, match=r"Incorrect Content-Range header"):
            downloader.download("fake_url", file_path=self.target)

    def test_download_with_compressed_content_and_bigger_content_length(self):
        expected_content = b"some data"
        echo_header = {"Content-Encoding": "gzip", "Content-Length": len(expected_content) + 1}
        requester = MockRequester(expected_content, echo_header=echo_header)
        downloader = FileDownloader(requester=requester, verify=None,
                                    config_retry=0, config_retry_wait=0)
        downloader.download("fake_url", file_path=self.target)
        actual_content = load(self.target, binary=True)
        self.assertEqual(expected_content, actual_content)

    def test_download_with_compressed_content_and_smaller_content_length(self):
        expected_content = b"some data"
        echo_header = {"Content-Encoding": "gzip", "Content-Length": len(expected_content) - 1}
        requester = MockRequester(expected_content, echo_header=echo_header)
        downloader = FileDownloader(requester=requester, verify=None,
                                    config_retry=0, config_retry_wait=0)
        downloader.download("fake_url", file_path=self.target)
        actual_content = load(self.target, binary=True)
        self.assertEqual(expected_content, actual_content)<|MERGE_RESOLUTION|>--- conflicted
+++ resolved
@@ -63,13 +63,8 @@
 
 class DownloaderUnitTest(unittest.TestCase):
     def setUp(self):
-<<<<<<< HEAD
-        self.target = tempfile.mktemp()
-=======
         d = tempfile.mkdtemp()
         self.target = os.path.join(d, "target")
-        self.out = TestBufferConanOutput()
->>>>>>> c5989d7e
 
     def test_succeed_download_to_file_if_not_interrupted(self):
         expected_content = b"some data"

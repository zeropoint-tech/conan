--- conflicted
+++ resolved
@@ -195,15 +195,10 @@
     # Update configure_args
     at.update_configure_args({"--prefix": "/my/other/prefix",
                               "--build": None,  # prune value
-<<<<<<< HEAD
-                              "--enable-flag1": ""})
-    new_configure_args = cmd_args_to_string(at.configure_args)
-=======
                               "--enable-flag1": "",  # without value
                               "-NEW-FLAG": "no"  # new flag
                               })
-    new_configure_args = args_to_string(at.configure_args)
->>>>>>> dc972ec0
+    new_configure_args = cmd_args_to_string(at.configure_args)
     assert "--prefix=/my/other/prefix" in new_configure_args
     assert "--build=" not in new_configure_args  # pruned
     assert "--enable-flag1" in new_configure_args  # flag without value
@@ -212,14 +207,7 @@
     at.update_autoreconf_args({"--force": None})
     new_autoreconf_args = cmd_args_to_string(at.autoreconf_args)
     assert "'--force" not in new_autoreconf_args
-<<<<<<< HEAD
-    # Update make_args
-    at.update_make_args({"--complex-flag": "new-value"})
-    new_make_args = cmd_args_to_string(at.make_args)
-    assert "--complex-flag=new-value" in new_make_args
-=======
     # Add new value to make_args
     at.update_make_args({"--new-complex-flag": "new-value"})
-    new_make_args = args_to_string(at.make_args)
-    assert "--new-complex-flag=new-value" in new_make_args
->>>>>>> dc972ec0
+    new_make_args = cmd_args_to_string(at.make_args)
+    assert "--new-complex-flag=new-value" in new_make_args
--- conflicted
+++ resolved
@@ -1507,8 +1507,6 @@
 cppstd: [None, 98, gnu98, 11, gnu11, 14, gnu14, 17, gnu17, 20, gnu20]  # Deprecated, use compiler.cppstd
 """
 
-<<<<<<< HEAD
-settings_1_30_0 = settings_1_29_0
-=======
 settings_1_29_1 = settings_1_29_0
->>>>>>> b417d0ab
+
+settings_1_30_0 = settings_1_29_1
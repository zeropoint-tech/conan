import fnmatch
import imp
import inspect
import os
import sys
import uuid

import yaml

from conans.client.generators import registered_generators
from conans.client.loader_txt import ConanFileTextLoader
from conans.client.tools.files import chdir
from conans.errors import ConanException, NotFoundException, ConanInvalidConfiguration, \
    conanfile_exception_formatter
from conans.model.conan_file import ConanFile
from conans.model.conan_generator import Generator
from conans.model.options import OptionsValues
from conans.model.ref import ConanFileReference
from conans.model.settings import Settings
from conans.model.values import Values
from conans.paths import DATA_YML
from conans.util.files import load


class ConanFileLoader(object):
    def __init__(self, runner, output, python_requires, pyreq_loader=None):
        self._runner = runner
        self._output = output
        self._pyreq_loader = pyreq_loader
        self._python_requires = python_requires
        sys.modules["conans"].python_requires = python_requires
        self._cached_conanfile_classes = {}

<<<<<<< HEAD
    def load_class(self, conanfile_path, lock_python_requires=None):
        # FIXME: Using a temp method to avoid changing many places
        conanfile, _ = self.load_class_module(conanfile_path, lock_python_requires)
        return conanfile

    def load_class_module(self, conanfile_path, lock_python_requires=None):
        cached = self.cached_conanfiles.get(conanfile_path)
        if cached and cached[2] == lock_python_requires:
            return cached[0], cached[1]
=======
    def load_basic(self, conanfile_path, lock_python_requires=None, user=None, channel=None,
                   display=""):
        """ loads a conanfile basic object without evaluating anything
        """
        cached = self._cached_conanfile_classes.get(conanfile_path)
        if cached and cached[1] == lock_python_requires:
            return cached[0](self._output, self._runner, display, user, channel)
>>>>>>> 7fda241a

        if lock_python_requires is not None:
            self._python_requires.locked_versions = {r.name: r for r in lock_python_requires}
        try:
            self._python_requires.valid = True
            module, conanfile = parse_conanfile(conanfile_path, self._python_requires)
            self._python_requires.valid = False

            self._python_requires.locked_versions = None
<<<<<<< HEAD

            # This is the new py_requires feature, to supersede the old python_requires
            if self._pyreq_loader:
                self._pyreq_loader.load_py_requires(conanfile, lock_python_requires, self)
            self.cached_conanfiles[conanfile_path] = (conanfile, module, lock_python_requires)

            conanfile.conan_data = self._load_data(conanfile_path)

            return conanfile, module
=======
            self._cached_conanfile_classes[conanfile_path] = (conanfile, lock_python_requires)

            conanfile.conan_data = self._load_data(conanfile_path)

            return conanfile(self._output, self._runner, display, user, channel)
>>>>>>> 7fda241a
        except ConanException as e:
            raise ConanException("Error loading conanfile at '{}': {}".format(conanfile_path, e))

    @staticmethod
    def _load_data(conanfile_path):
        data_path = os.path.join(os.path.dirname(conanfile_path), DATA_YML)
        if not os.path.exists(data_path):
            return None

        try:
            data = yaml.safe_load(load(data_path))
        except Exception as e:
            raise ConanException("Invalid yml format at {}: {}".format(DATA_YML, e))

        return data or {}

<<<<<<< HEAD
    def load_export(self, conanfile_path, name, version, user, channel, lock_python_requires=None):
        conanfile = self.load_class(conanfile_path, lock_python_requires)
        if getattr(conanfile, "python_requires_extend", None):
            try:
                conanfile.name = conanfile.get_name()
            except Exception:
                conanfile.name = name or conanfile.name
            try:
                conanfile.version = conanfile.get_version()
            except Exception:
                conanfile.version = version or conanfile.version
        else:
            # Export does a check on existing name & version
            if "name" in conanfile.__dict__:
                if name and name != conanfile.name:
                    raise ConanException("Package recipe exported with name %s!=%s"
                                         % (name, conanfile.name))
            elif not name:
                raise ConanException("conanfile didn't specify name")
            else:
                conanfile.name = name

            if "version" in conanfile.__dict__:
                if version and version != conanfile.version:
                    raise ConanException("Package recipe exported with version %s!=%s"
                                         % (version, conanfile.version))
            elif not version:
                raise ConanException("conanfile didn't specify version")
            else:
                conanfile.version = version
=======
    def load_named(self, conanfile_path, name, version, user, channel, lock_python_requires=None):
        """ loads the basic conanfile object and evaluates its name and version
        """
        conanfile = self.load_basic(conanfile_path, lock_python_requires, user, channel)

        if hasattr(conanfile, "set_name"):
            if conanfile.name:
                raise ConanException("Conanfile defined package 'name', set_name() redundant")
            with conanfile_exception_formatter("conanfile.py", "set_name"):
                conanfile.set_name()
        if hasattr(conanfile, "set_version"):
            if conanfile.version:
                raise ConanException("Conanfile defined package 'version', set_version() redundant")
            with conanfile_exception_formatter("conanfile.py", "set_version"):
                conanfile.set_version()

        # Export does a check on existing name & version
        if name:
            if conanfile.name and name != conanfile.name:
                raise ConanException("Package recipe with name %s!=%s" % (name, conanfile.name))
            conanfile.name = name

        if version:
            if conanfile.version and version != conanfile.version:
                raise ConanException("Package recipe with version %s!=%s"
                                     % (version, conanfile.version))
            conanfile.version = version
        return conanfile

    def load_export(self, conanfile_path, name, version, user, channel, lock_python_requires=None):
        """ loads the conanfile and evaluates its name, version, and enforce its existence
        """
        conanfile = self.load_named(conanfile_path, name, version, user, channel,
                                    lock_python_requires)
        if not conanfile.name:
            raise ConanException("conanfile didn't specify name")
        if not conanfile.version:
            raise ConanException("conanfile didn't specify version")

>>>>>>> 7fda241a
        ref = ConanFileReference(conanfile.name, conanfile.version, user, channel)
        conanfile.display_name = str(ref)
        conanfile.output.scope = conanfile.display_name
        return conanfile

    @staticmethod
    def _initialize_conanfile(conanfile, processed_profile):
        # Prepare the settings for the loaded conanfile
        # Mixing the global settings with the specified for that name if exist
        tmp_settings = processed_profile.processed_settings.copy()
        package_settings_values = processed_profile.package_settings_values
        if package_settings_values:
            pkg_settings = package_settings_values.get(conanfile.name)
            if pkg_settings is None:
                # FIXME: This seems broken for packages without user/channel
                ref = "%s/%s@%s/%s" % (conanfile.name, conanfile.version,
                                       conanfile._conan_user, conanfile._conan_channel)
                for pattern, settings in package_settings_values.items():
                    if fnmatch.fnmatchcase(ref, pattern):
                        pkg_settings = settings
                        break
            if pkg_settings:
                tmp_settings.values = Values.from_list(pkg_settings)

        conanfile.initialize(tmp_settings, processed_profile.env_values)

    def load_consumer(self, conanfile_path, processed_profile, name=None, version=None, user=None,
                      channel=None, test=None, lock_python_requires=None):
        """ loads a conanfile.py in user space. Might have name/version or not
        """
        conanfile = self.load_named(conanfile_path, name, version, user, channel,
                                    lock_python_requires)
        if test:
            conanfile.display_name = "%s (test package)" % str(test)
        else:
            ref = ConanFileReference(conanfile.name, conanfile.version, user, channel,
                                     validate=False)
            if str(ref):
                conanfile.display_name = "%s (%s)" % (os.path.basename(conanfile_path), str(ref))
            else:
                conanfile.display_name = os.path.basename(conanfile_path)
        conanfile.output.scope = conanfile.display_name
        conanfile.in_local_cache = False
        try:
            self._initialize_conanfile(conanfile, processed_profile)

            # The consumer specific
            conanfile.develop = True
            processed_profile.user_options.descope_options(conanfile.name)
            conanfile.options.initialize_upstream(processed_profile.user_options,
                                                  name=conanfile.name)
            processed_profile.user_options.clear_unscoped_options()

            return conanfile
        except ConanInvalidConfiguration:
            raise
        except Exception as e:  # re-raise with file name
            raise ConanException("%s: %s" % (conanfile_path, str(e)))

    def load_conanfile(self, conanfile_path, processed_profile, ref, lock_python_requires=None):
        """ load a conanfile with a full reference, name, version, user and channel are obtained
        from the reference, not evaluated. Main way to load from the cache
        """
        conanfile = self.load_basic(conanfile_path, lock_python_requires, ref.user, ref.channel,
                                    str(ref))
        conanfile.name = ref.name
        conanfile.version = ref.version

        if processed_profile.dev_reference and processed_profile.dev_reference == ref:
            conanfile.develop = True
        try:
            self._initialize_conanfile(conanfile, processed_profile)
            return conanfile
        except ConanInvalidConfiguration:
            raise
        except Exception as e:  # re-raise with file name
            raise ConanException("%s: %s" % (conanfile_path, str(e)))

    def load_conanfile_txt(self, conan_txt_path, processed_profile, ref=None):
        if not os.path.exists(conan_txt_path):
            raise NotFoundException("Conanfile not found!")

        contents = load(conan_txt_path)
        path, basename = os.path.split(conan_txt_path)
        display_name = "%s (%s)" % (basename, ref) if ref and ref.name else basename
        conanfile = self._parse_conan_txt(contents, path, display_name, processed_profile)
        return conanfile

    def _parse_conan_txt(self, contents, path, display_name, processed_profile):
        conanfile = ConanFile(self._output, self._runner, display_name)
        conanfile.initialize(Settings(), processed_profile.env_values)
        # It is necessary to copy the settings, because the above is only a constraint of
        # conanfile settings, and a txt doesn't define settings. Necessary for generators,
        # as cmake_multi, that check build_type.
        conanfile.settings = processed_profile.processed_settings.copy_values()

        try:
            parser = ConanFileTextLoader(contents)
        except Exception as e:
            raise ConanException("%s:\n%s" % (path, str(e)))
        for reference in parser.requirements:
            ref = ConanFileReference.loads(reference)  # Raise if invalid
            conanfile.requires.add_ref(ref)
        for build_reference in parser.build_requirements:
            ConanFileReference.loads(build_reference)
            if not hasattr(conanfile, "build_requires"):
                conanfile.build_requires = []
            conanfile.build_requires.append(build_reference)

        conanfile.generators = parser.generators

        options = OptionsValues.loads(parser.options)
        conanfile.options.values = options
        conanfile.options.initialize_upstream(processed_profile.user_options)

        # imports method
        conanfile.imports = parser.imports_method(conanfile)
        return conanfile

    def load_virtual(self, references, processed_profile, scope_options=True,
                     build_requires_options=None):
        # If user don't specify namespace in options, assume that it is
        # for the reference (keep compatibility)
        conanfile = ConanFile(self._output, self._runner, display_name="virtual")
        conanfile.initialize(processed_profile.processed_settings.copy(),
                             processed_profile.env_values)
        conanfile.settings = processed_profile.processed_settings.copy_values()

        for reference in references:
            conanfile.requires.add_ref(reference)

        # Allows options without package namespace in conan install commands:
        #   conan install zlib/1.2.8@lasote/stable -o shared=True
        if scope_options:
            assert len(references) == 1
            processed_profile.user_options.scope_options(references[0].name)
        if build_requires_options:
            conanfile.options.initialize_upstream(build_requires_options)
        else:
            conanfile.options.initialize_upstream(processed_profile.user_options)

        conanfile.generators = []  # remove the default txt generator
        return conanfile


def _parse_module(conanfile_module, module_id):
    """ Parses a python in-memory module, to extract the classes, mainly the main
    class defining the Recipe, but also process possible existing generators
    @param conanfile_module: the module to be processed
    @return: the main ConanFile class from the module
    """
    result = None
    for name, attr in conanfile_module.__dict__.items():
        if (name.startswith("_") or not inspect.isclass(attr) or
                attr.__dict__.get("__module__") != module_id):
            continue

        if issubclass(attr, ConanFile) and attr != ConanFile:
            if result is None:
                result = attr
            else:
                raise ConanException("More than 1 conanfile in the file")
        elif issubclass(attr, Generator) and attr != Generator:
            registered_generators.add(attr.__name__, attr, custom=True)

    if result is None:
        raise ConanException("No subclass of ConanFile")

    return result


def parse_conanfile(conanfile_path, python_requires):
    with python_requires.capture_requires() as py_requires:
        module, filename = _parse_conanfile(conanfile_path)
        try:
            conanfile = _parse_module(module, filename)

            # Check for duplicates
            # TODO: move it into PythonRequires
            py_reqs = {}
            for it in py_requires:
                if it.ref.name in py_reqs:
                    dupes = [str(it.ref), str(py_reqs[it.ref.name].ref)]
                    raise ConanException("Same python_requires with different versions not allowed"
                                         " for a conanfile. Found '{}'".format("', '".join(dupes)))
                py_reqs[it.ref.name] = it

            # Make them available to the conanfile itself
            if py_reqs:
                conanfile.python_requires = py_reqs
            return module, conanfile
        except Exception as e:  # re-raise with file name
            raise ConanException("%s: %s" % (conanfile_path, str(e)))


def _parse_conanfile(conan_file_path):
    """ From a given path, obtain the in memory python import module
    """

    if not os.path.exists(conan_file_path):
        raise NotFoundException("%s not found!" % conan_file_path)

    module_id = str(uuid.uuid1())
    current_dir = os.path.dirname(conan_file_path)
    sys.path.insert(0, current_dir)
    try:
        old_modules = list(sys.modules.keys())
        with chdir(current_dir):
            sys.dont_write_bytecode = True
            loaded = imp.load_source(module_id, conan_file_path)
            sys.dont_write_bytecode = False

        # These lines are necessary, otherwise local conanfile imports with same name
        # collide, but no error, and overwrite other packages imports!!
        added_modules = set(sys.modules).difference(old_modules)
        for added in added_modules:
            module = sys.modules[added]
            if module:
                try:
                    try:
                        # Most modules will have __file__ != None
                        folder = os.path.dirname(module.__file__)
                    except (AttributeError, TypeError):
                        # But __file__ might not exist or equal None
                        # Like some builtins and Namespace packages py3
                        folder = module.__path__._path[0]
                except AttributeError:  # In case the module.__path__ doesn't exist
                    pass
                else:
                    if folder.startswith(current_dir):
                        module = sys.modules.pop(added)
                        sys.modules["%s.%s" % (module_id, added)] = module
    except ConanException:
        raise
    except Exception:
        import traceback
        trace = traceback.format_exc().split('\n')
        raise ConanException("Unable to load conanfile in %s\n%s" % (conan_file_path,
                                                                     '\n'.join(trace[3:])))
    finally:
        sys.path.pop(0)

    return loaded, module_id<|MERGE_RESOLUTION|>--- conflicted
+++ resolved
@@ -31,17 +31,6 @@
         sys.modules["conans"].python_requires = python_requires
         self._cached_conanfile_classes = {}
 
-<<<<<<< HEAD
-    def load_class(self, conanfile_path, lock_python_requires=None):
-        # FIXME: Using a temp method to avoid changing many places
-        conanfile, _ = self.load_class_module(conanfile_path, lock_python_requires)
-        return conanfile
-
-    def load_class_module(self, conanfile_path, lock_python_requires=None):
-        cached = self.cached_conanfiles.get(conanfile_path)
-        if cached and cached[2] == lock_python_requires:
-            return cached[0], cached[1]
-=======
     def load_basic(self, conanfile_path, lock_python_requires=None, user=None, channel=None,
                    display=""):
         """ loads a conanfile basic object without evaluating anything
@@ -49,7 +38,6 @@
         cached = self._cached_conanfile_classes.get(conanfile_path)
         if cached and cached[1] == lock_python_requires:
             return cached[0](self._output, self._runner, display, user, channel)
->>>>>>> 7fda241a
 
         if lock_python_requires is not None:
             self._python_requires.locked_versions = {r.name: r for r in lock_python_requires}
@@ -59,23 +47,14 @@
             self._python_requires.valid = False
 
             self._python_requires.locked_versions = None
-<<<<<<< HEAD
 
             # This is the new py_requires feature, to supersede the old python_requires
             if self._pyreq_loader:
                 self._pyreq_loader.load_py_requires(conanfile, lock_python_requires, self)
-            self.cached_conanfiles[conanfile_path] = (conanfile, module, lock_python_requires)
-
+
+            self._cached_conanfile_classes[conanfile_path] = (conanfile, lock_python_requires)
             conanfile.conan_data = self._load_data(conanfile_path)
-
-            return conanfile, module
-=======
-            self._cached_conanfile_classes[conanfile_path] = (conanfile, lock_python_requires)
-
-            conanfile.conan_data = self._load_data(conanfile_path)
-
             return conanfile(self._output, self._runner, display, user, channel)
->>>>>>> 7fda241a
         except ConanException as e:
             raise ConanException("Error loading conanfile at '{}': {}".format(conanfile_path, e))
 
@@ -92,38 +71,6 @@
 
         return data or {}
 
-<<<<<<< HEAD
-    def load_export(self, conanfile_path, name, version, user, channel, lock_python_requires=None):
-        conanfile = self.load_class(conanfile_path, lock_python_requires)
-        if getattr(conanfile, "python_requires_extend", None):
-            try:
-                conanfile.name = conanfile.get_name()
-            except Exception:
-                conanfile.name = name or conanfile.name
-            try:
-                conanfile.version = conanfile.get_version()
-            except Exception:
-                conanfile.version = version or conanfile.version
-        else:
-            # Export does a check on existing name & version
-            if "name" in conanfile.__dict__:
-                if name and name != conanfile.name:
-                    raise ConanException("Package recipe exported with name %s!=%s"
-                                         % (name, conanfile.name))
-            elif not name:
-                raise ConanException("conanfile didn't specify name")
-            else:
-                conanfile.name = name
-
-            if "version" in conanfile.__dict__:
-                if version and version != conanfile.version:
-                    raise ConanException("Package recipe exported with version %s!=%s"
-                                         % (version, conanfile.version))
-            elif not version:
-                raise ConanException("conanfile didn't specify version")
-            else:
-                conanfile.version = version
-=======
     def load_named(self, conanfile_path, name, version, user, channel, lock_python_requires=None):
         """ loads the basic conanfile object and evaluates its name and version
         """
@@ -163,7 +110,6 @@
         if not conanfile.version:
             raise ConanException("conanfile didn't specify version")
 
->>>>>>> 7fda241a
         ref = ConanFileReference(conanfile.name, conanfile.version, user, channel)
         conanfile.display_name = str(ref)
         conanfile.output.scope = conanfile.display_name

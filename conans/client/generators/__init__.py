--- conflicted
+++ resolved
@@ -32,13 +32,8 @@
                             "deploy": DeployGenerator,
                             "markdown": MarkdownGenerator}
         self._new_generators = ["CMakeToolchain", "CMakeDeps", "MSBuildToolchain",
-<<<<<<< HEAD
-                                "MesonToolchain", "MSBuildDeps", "QbsToolchain",
-                                "VirtualEnv", "AutotoolsDeps", "AutotoolsToolchain", "AutotoolsGen",
-=======
                                 "MesonToolchain", "MSBuildDeps", "QbsToolchain", "msbuild",
                                 "VirtualEnv", "AutotoolsDeps", "AutotoolsToolchain",
->>>>>>> 413ac92a
                                 "BazelDeps", "BazelToolchain"]
 
     def add(self, name, generator_class, custom=False):

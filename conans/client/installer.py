import os
import shutil
import time
from multiprocessing.pool import ThreadPool

from conans.cli.output import ConanOutput
from conans.client.conanfile.build import run_build_method
from conans.client.conanfile.package import run_package_method
from conans.client.file_copier import report_copied_files
from conans.client.generators import write_generators
from conans.client.graph.graph import BINARY_BUILD, BINARY_CACHE, BINARY_DOWNLOAD, BINARY_EDITABLE, \
    BINARY_MISSING, BINARY_UPDATE, BINARY_UNKNOWN
from conans.client.graph.install_graph import InstallGraph, raise_missing
from conans.client.importer import remove_imports, run_imports
from conans.client.source import retrieve_exports_sources, config_source
from conans.errors import (ConanException, ConanExceptionInUserConanfileMethod,
                           conanfile_exception_formatter)
from conans.model.build_info import CppInfo
from conans.model.conan_file import ConanFile
from conans.model.info import PACKAGE_ID_UNKNOWN
from conans.model.package_ref import PkgReference
from conans.model.user_info import UserInfo
from conans.paths import CONANINFO, RUN_LOG_NAME
from conans.util.env import get_env
from conans.util.files import clean_dirty, is_dirty, make_read_only, mkdir, rmdir, save, set_dirty, \
    chdir
from conans.util.log import logger
from conans.util.tracer import log_package_built, log_package_got_from_local_cache


def build_id(conan_file):
    if hasattr(conan_file, "build_id"):
        # construct new ConanInfo
        build_id_info = conan_file.info.copy()
        conan_file.info_build = build_id_info
        # effectively call the user function to change the package values
        with conanfile_exception_formatter(conan_file, "build_id"):
            conan_file.build_id()
        # compute modified ID
        return build_id_info.package_id()
    return None


class _PackageBuilder(object):

    def __init__(self, app, scoped_output):
        self._app = app
        self._cache = app.cache
        self._scoped_output = scoped_output
        self._hook_manager = app.hook_manager
        self._remote_manager = app.remote_manager

    def _get_build_folder(self, conanfile, package_layout):
        # Build folder can use a different package_ID if build_id() is defined.
        # This function decides if the build folder should be re-used (not build again)
        # and returns the build folder
        skip_build = False
        build_folder = package_layout.build()
        recipe_build_id = build_id(conanfile)
        pref = package_layout.reference
        if recipe_build_id is not None and pref.package_id != recipe_build_id:
            package_layout.build_id = recipe_build_id
            # check if we already have a package with the calculated build_id
            recipe_ref = pref.ref
            build_prev = self._cache.get_matching_build_id(recipe_ref, recipe_build_id)
            build_prev = build_prev or pref

            # We are trying to build a package id different from the one that has the
            # build_folder but belongs to the same recipe revision, so reuse the build_folder
            # from the one that is already build
            if build_prev.package_id != pref.package_id:
                other_pkg_layout = self._cache.pkg_layout(build_prev)
                build_folder = other_pkg_layout.build()
                skip_build = True

        if is_dirty(build_folder):
            self._scoped_output.warning("Build folder is dirty, removing it: %s" % build_folder)
            rmdir(build_folder)
            clean_dirty(build_folder)

        if skip_build and os.path.exists(build_folder):
            self._scoped_output.info("Won't be built, using previous build folder as defined "
                                     "in build_id()")

        return build_folder, skip_build

    def _prepare_sources(self, conanfile, pref, recipe_layout):
        export_folder = recipe_layout.export()
        export_source_folder = recipe_layout.export_sources()
        scm_sources_folder = recipe_layout.scm_sources()
        conanfile_path = recipe_layout.conanfile()
        source_folder = recipe_layout.source()

        remotes = self._app.enabled_remotes
        retrieve_exports_sources(self._remote_manager, recipe_layout, conanfile, pref.ref, remotes)

        conanfile.folders.set_base_source(source_folder)
        conanfile.folders.set_base_build(None)
        conanfile.folders.set_base_package(None)

        config_source(export_folder, export_source_folder, scm_sources_folder,
                      conanfile, conanfile_path, pref.ref,
                      self._hook_manager, self._cache)

    @staticmethod
    def _copy_sources(conanfile, source_folder, build_folder):
        # Copies the sources to the build-folder, unless no_copy_source is defined
        _remove_folder_raising(build_folder)
        if not getattr(conanfile, 'no_copy_source', False):
            conanfile.output.info('Copying sources to build folder')
            try:
                shutil.copytree(source_folder, build_folder, symlinks=True)
            except Exception as e:
                msg = str(e)
                if "206" in msg:  # System error shutil.Error 206: Filename or extension too long
                    msg += "\nUse short_paths=True if paths too long"
                raise ConanException("%s\nError copying sources to build folder" % msg)
            logger.debug("BUILD: Copied to %s", build_folder)
            logger.debug("BUILD: Files copied %s", ",".join(os.listdir(build_folder)))

    def _build(self, conanfile, pref):
        # Read generators from conanfile and generate the needed files

        write_generators(conanfile)

        # Build step might need DLLs, binaries as protoc to generate source files
        # So execute imports() before build, storing the list of copied_files

        copied_files = run_imports(conanfile)

        try:
            mkdir(conanfile.build_folder)
            with chdir(conanfile.build_folder):
                run_build_method(conanfile, self._hook_manager, reference=pref.ref,
                                 package_id=pref.package_id)
            conanfile.output.success("Package '%s' built" % pref.package_id)
            conanfile.output.info("Build folder %s" % conanfile.build_folder)
        except Exception as exc:
            conanfile.output.writeln("")
            conanfile.output.error("Package '%s' build failed" % pref.package_id)
            conanfile.output.warning("Build folder %s" % conanfile.build_folder)
            if isinstance(exc, ConanExceptionInUserConanfileMethod):
                raise exc
            raise ConanException(exc)
        finally:
            # Now remove all files that were imported with imports()
            remove_imports(conanfile, copied_files)

    def _package(self, conanfile, pref, conanfile_path):
        # FIXME: Is weak to assign here the recipe_hash
        # Creating ***info.txt files
        save(os.path.join(conanfile.folders.base_build, CONANINFO), conanfile.info.dumps())
        conanfile.output.info("Generated %s" % CONANINFO)

        package_id = pref.package_id
        # Do the actual copy, call the conanfile.package() method
        # While installing, the infos goes to build folder
        conanfile.folders.set_base_install(conanfile.folders.base_build)

        prev = run_package_method(conanfile, package_id, self._hook_manager, conanfile_path,
                                  pref.ref)

        if get_env("CONAN_READ_ONLY_CACHE", False):
            make_read_only(conanfile.folders.base_package)
        # FIXME: Conan 2.0 Clear the registry entry (package ref)
        return prev

    def build_package(self, node, package_layout):
        t1 = time.time()

        conanfile = node.conanfile
        pref = node.pref

        # TODO: cache2.0 fix this
        recipe_layout = self._cache.ref_layout(pref.ref)

        base_source = recipe_layout.source()
        conanfile_path = recipe_layout.conanfile()
        base_package = package_layout.package()

        base_build, skip_build = self._get_build_folder(conanfile, package_layout)

        # PREPARE SOURCES
        if not skip_build:
            # TODO: cache2.0 check locks
            # with package_layout.conanfile_write_lock(self._output):
            set_dirty(base_build)
            self._prepare_sources(conanfile, pref, recipe_layout)
            self._copy_sources(conanfile, base_source, base_build)
            mkdir(base_build)

        # BUILD & PACKAGE
        # TODO: cache2.0 check locks
        # with package_layout.conanfile_read_lock(self._output):
        with chdir(base_build):
            conanfile.output.info('Building your package in %s' % base_build)
            try:
                if getattr(conanfile, 'no_copy_source', False):
                    conanfile.folders.set_base_source(base_source)
                else:
                    conanfile.folders.set_base_source(base_build)

                conanfile.folders.set_base_build(base_build)
                conanfile.folders.set_base_imports(base_build)
                conanfile.folders.set_base_package(base_package)

                if not skip_build:
                    # In local cache, generators folder always in build_folder
                    conanfile.folders.set_base_generators(base_build)
                    # In local cache, install folder always is build_folder
                    conanfile.folders.set_base_install(base_build)
                    self._build(conanfile, pref)
                    clean_dirty(base_build)

                prev = self._package(conanfile, pref, conanfile_path)
                assert prev
                node.prev = prev
                log_file = os.path.join(base_build, RUN_LOG_NAME)
                log_file = log_file if os.path.exists(log_file) else None
                log_package_built(pref, time.time() - t1, log_file)
            except ConanException as exc:
                raise exc

        return node.pref


def _remove_folder_raising(folder):
    try:
        rmdir(folder)
    except OSError as e:
        raise ConanException("%s\n\nCouldn't remove folder, might be busy or open\n"
                             "Close any app using it, and retry" % str(e))


def _handle_system_requirements(install_node, package_layout):
    """ check first the system_reqs/system_requirements.txt existence, if not existing
    check package/sha1/

    Used after remote package retrieving and before package building
    """
    node = install_node.nodes[0]
    conanfile = node.conanfile
    # TODO: Check if this idiom should be generalize to all methods defined in base ConanFile
    # Instead of calling empty methods
    if type(conanfile).system_requirements == ConanFile.system_requirements:
        return
    call_system_requirements(conanfile)


def call_system_requirements(conanfile):
    try:
        return conanfile.system_requirements()
    except Exception as e:
        conanfile.output.error("while executing system_requirements(): %s" % str(e))
        raise ConanException("Error in system requirements")


class BinaryInstaller(object):
    """ main responsible of retrieving binary packages or building them from source
    locally in case they are not found in remotes
    """
    def __init__(self, app):
        self._app = app
        self._cache = app.cache
        self._out = ConanOutput()
        self._remote_manager = app.remote_manager
        self._binaries_analyzer = app.binaries_analyzer
        self._hook_manager = app.hook_manager
        # Load custom generators from the cache, generators are part of the binary
        # build and install. Generators loaded here from the cache will have precedence
        # and overwrite possible generators loaded from packages (requires)
        for generator_path in app.cache.generators:
            app.loader.load_generators(generator_path)

    def install(self, deps_graph, build_mode):
        # build_mode is needed exclusively because the package_revision_mode requiring
        # re-evaluating binaries
        assert not deps_graph.error, "This graph cannot be installed: {}".format(deps_graph)

        self._out.info("\nInstalling (downloading, building) binaries...")

        # order by levels and separate the root node (ref=None) from the rest
        install_graph = InstallGraph(deps_graph)
        install_graph.raise_errors(self._out)
        install_order = install_graph.install_order()

        self._download_bulk(install_order)
        for level in install_order:
            for install_reference in level:
                for package in install_reference.packages:
                    self._handle_package(package, install_reference, build_mode)

    def _download_bulk(self, install_order):
        """ executes the download of packages (both download and update), only once for a given
        PREF
        """
        downloads = []
        for level in install_order:
            for node in level:
                for package in node.packages:
                    if package.binary in (BINARY_UPDATE, BINARY_DOWNLOAD):
                        downloads.append(package)
        if not downloads:
            return

        parallel = self._cache.new_config.get("core.download:parallel", int)
        if parallel is not None:
            self._out.info("Downloading binary packages in %s parallel threads" % parallel)
            thread_pool = ThreadPool(parallel)
            thread_pool.map(self._download_pkg, downloads)
            thread_pool.close()
            thread_pool.join()
        else:
<<<<<<< HEAD
            for node in downloads:
                self._download_pkg(node)

    def _download_pkg(self, package):
        node = package.nodes[0]
        assert node.pref.revision is not None
        assert node.pref.timestamp is not None
        self._remote_manager.get_package(node.conanfile, node.pref, node.binary_remote)

    def _handle_package(self, package, install_reference, build_mode):
        if package.binary == BINARY_EDITABLE:
            self._handle_node_editable(package)
            return
=======
            for node in download_nodes:
                _download(node)

    def _download_pkg(self, layout, node):
        self._remote_manager.get_package(node.conanfile, node.pref, layout, node.binary_remote,
                                         node.conanfile.output, self._recorder)

    def _build(self, nodes_by_level, keep_build, root_node, profile_host, profile_build, graph_lock,
               remotes, build_mode, update):
        using_build_profile = bool(profile_build)
        missing, invalid, downloads = self._classify(nodes_by_level)
        if invalid:
            msg = ["There are invalid packages (packages that cannot exist for this configuration):"]
            for node in invalid:
                msg.append("{}: Invalid ID: {}".format(node.conanfile, node.conanfile.info.invalid))
            raise ConanInvalidConfiguration("\n".join(msg))
        self._raise_missing(missing)
        processed_package_refs = {}
        self._download(downloads, processed_package_refs)

        for level in nodes_by_level:
            for node in level:
                ref, conan_file = node.ref, node.conanfile
                output = conan_file.output

                self._propagate_info(node, using_build_profile)
                if node.binary == BINARY_EDITABLE:
                    self._handle_node_editable(node, profile_host, profile_build, graph_lock)
                    # Need a temporary package revision for package_revision_mode
                    # Cannot be PREV_UNKNOWN otherwise the consumers can't compute their packageID
                    node.prev = "editable"
                else:
                    if node.binary == BINARY_SKIP:  # Privates not necessary
                        continue
                    assert ref.revision is not None, "Installer should receive RREV always"
                    if node.binary == BINARY_UNKNOWN:
                        self._binaries_analyzer.reevaluate_node(node, remotes, build_mode, update)
                        if node.binary == BINARY_MISSING:
                            self._raise_missing([node])
                    if node.binary == BINARY_EDITABLE:
                        self._handle_node_editable(node, profile_host, profile_build, graph_lock)
                        # Need a temporary package revision for package_revision_mode
                        # Cannot be PREV_UNKNOWN otherwise the consumers can't compute their packageID
                        node.prev = "editable"
                    else:
                        _handle_system_requirements(conan_file, node.pref, self._cache, output)
                        self._handle_node_cache(node, keep_build, processed_package_refs, remotes)

        # Finally, propagate information to root node (ref=None)
        self._propagate_info(root_node, using_build_profile)

    def _handle_node_editable(self, node, profile_host, profile_build, graph_lock):
        # Get source of information
        conanfile = node.conanfile
        ref = node.ref
        package_layout = self._cache.package_layout(ref)
        base_path = package_layout.base_folder()
        self._call_package_info(conanfile, package_folder=base_path, ref=ref, is_editable=True)
>>>>>>> f45d0a8d

        assert package.binary in (BINARY_CACHE, BINARY_BUILD, BINARY_UNKNOWN, BINARY_DOWNLOAD,
                                  BINARY_UPDATE)
        assert install_reference.ref.revision is not None, "Installer should receive RREV always"
        not_processed = True
        if package.binary == BINARY_UNKNOWN:
            assert len(package.nodes) == 1, "PACKAGE_ID_UNKNOWN are not the same"
            node = package.nodes[0]
            self._binaries_analyzer.reevaluate_node(node, build_mode)
            package.package_id = node.pref.package_id  # Just in case it was recomputed
            package.prev = node.pref.revision
            package.binary = node.binary
            not_processed = install_reference.update_unknown(package)
            if not_processed:
                # The new computed package_id has not been processed yet
                if node.binary == BINARY_MISSING:
                    raise_missing([package], self._out)
                elif node.binary in (BINARY_UPDATE, BINARY_DOWNLOAD):
                    self._download_pkg(package)

        pref = PkgReference(install_reference.ref, package.package_id, package.prev)
        if pref.revision is None:
            assert package.binary == BINARY_BUILD
            package_layout = self._cache.create_build_pkg_layout(pref)
        else:
            package_layout = self._cache.get_or_create_pkg_layout(pref)

        if not_processed:
            _handle_system_requirements(package, package_layout)

            if package.binary == BINARY_BUILD:
                self._handle_node_build(package, package_layout)
                # Just in case it was recomputed
                package.package_id = package.nodes[0].pref.package_id  # Just in case it was recomputed
                package.prev = package.nodes[0].pref.revision
                package.binary = package.nodes[0].binary
                pref = PkgReference(install_reference.ref, package.package_id, package.prev)
            elif package.binary == BINARY_CACHE:
                node = package.nodes[0]
                pref = node.pref
                assert node.prev, "PREV for %s is None" % str(pref)
                output = node.conanfile.output
                output.success('Already installed!')
                log_package_got_from_local_cache(pref)

        # Make sure that all nodes with same pref compute package_info()
        pkg_folder = package_layout.package()
        assert os.path.isdir(pkg_folder), \
            "Package '%s' folder must exist: %s" % (str(pref), pkg_folder)
        for n in package.nodes:
            n.prev = pref.revision  # Make sure the prev is assigned
            conanfile = n.conanfile
            # Call the info method
            self._call_package_info(conanfile, pkg_folder, ref=pref.ref, is_editable=False)

    def _handle_node_editable(self, install_node):
        for node in install_node.nodes:
            # Get source of information
            conanfile = node.conanfile
            ref = node.ref
            conanfile_path = self._cache.editable_path(ref)
            # TODO: Check, this assumes the folder is always the conanfile one
            base_path = os.path.dirname(conanfile_path)
            self._call_package_info(conanfile, package_folder=base_path, ref=ref, is_editable=True)

            # New editables mechanism based on Folders
            conanfile.folders.set_base_package(base_path)
            conanfile.folders.set_base_source(base_path)
            conanfile.folders.set_base_build(base_path)
            conanfile.folders.set_base_install(base_path)
            conanfile.folders.set_base_imports(base_path)

            # Need a temporary package revision for package_revision_mode
            # Cannot be PREV_UNKNOWN otherwise the consumers can't compute their packageID
            node.prev = "editable"

        # It will only run generation and imports once
        node = install_node.nodes[0]
        conanfile = node.conanfile
        output = conanfile.output
        output.info("Rewriting files of editable package "
                    "'{}' at '{}'".format(conanfile.name, conanfile.generators_folder))
        write_generators(conanfile)
        copied_files = run_imports(conanfile)
        report_copied_files(copied_files, output)

    def _handle_node_build(self, package, pkg_layout):
        node = package.nodes[0]
        pref = node.pref
        assert pref.package_id, "Package-ID without value"
        assert pref.package_id != PACKAGE_ID_UNKNOWN, "Package-ID error: %s" % str(pref)
        assert pkg_layout, "The pkg_layout should be declared here"
        assert node.binary == BINARY_BUILD

        with pkg_layout.package_lock():
            assert node.prev is None, "PREV for %s to be built should be None" % str(pref)
            pkg_layout.package_remove()
            with pkg_layout.set_dirty_context_manager():
                pref = self._build_package(node, pkg_layout)
            assert node.prev, "Node PREV shouldn't be empty"
            assert node.pref.revision, "Node PREF revision shouldn't be empty"
            assert pref.revision is not None, "PREV for %s to be built is None" % str(pref)
            # at this point the package reference should be complete
            pkg_layout.reference = pref
            self._cache.assign_prev(pkg_layout)
            # Make sure the current conanfile.folders is updated (it is later in package_info(),
            # but better make sure here, and be able to report the actual folder in case
            # something fails)
            node.conanfile.folders.set_base_package(pkg_layout.package())
            self._out.info("Package folder %s" % node.conanfile.package_folder)

    def _build_package(self, node, pkg_layout):
        builder = _PackageBuilder(self._app, node.conanfile.output)
        pref = builder.build_package(node, pkg_layout)
        return pref

    def _call_package_info(self, conanfile, package_folder, ref, is_editable):
        conanfile.folders.set_base_package(package_folder)
        conanfile.folders.set_base_source(None)
        conanfile.folders.set_base_build(None)
        conanfile.folders.set_base_install(None)

        conanfile.user_info = UserInfo()

        with chdir(package_folder):
            with conanfile_exception_formatter(conanfile, "package_info"):
                self._hook_manager.execute("pre_package_info", conanfile=conanfile,
                                           reference=ref)

                conanfile.package_info()

                conanfile.cpp.package.set_relative_base_folder(package_folder)

                if hasattr(conanfile, "layout") and is_editable:
                    # Adjust the folders of the layout to consolidate the rootfolder of the
                    # cppinfos inside
                    conanfile.folders.set_base_build(package_folder)
                    conanfile.folders.set_base_source(package_folder)
                    conanfile.folders.set_base_generators(package_folder)

                    # convert directory entries to be relative to the declared folders.build
                    build_cppinfo = conanfile.cpp.build.copy()
                    build_cppinfo.set_relative_base_folder(conanfile.build_folder)

                    # convert directory entries to be relative to the declared folders.source
                    source_cppinfo = conanfile.cpp.source.copy()
                    source_cppinfo.set_relative_base_folder(conanfile.source_folder)

                    full_editable_cppinfo = CppInfo()
                    full_editable_cppinfo.merge(source_cppinfo)
                    full_editable_cppinfo.merge(build_cppinfo)
                    # In editables if we defined anything in the cpp infos we want to discard
                    # the one defined in the conanfile cpp_info
                    conanfile.cpp_info.merge(full_editable_cppinfo, overwrite=True)

                self._hook_manager.execute("post_package_info", conanfile=conanfile,
                                           reference=ref)<|MERGE_RESOLUTION|>--- conflicted
+++ resolved
@@ -311,7 +311,6 @@
             thread_pool.close()
             thread_pool.join()
         else:
-<<<<<<< HEAD
             for node in downloads:
                 self._download_pkg(node)
 
@@ -325,66 +324,6 @@
         if package.binary == BINARY_EDITABLE:
             self._handle_node_editable(package)
             return
-=======
-            for node in download_nodes:
-                _download(node)
-
-    def _download_pkg(self, layout, node):
-        self._remote_manager.get_package(node.conanfile, node.pref, layout, node.binary_remote,
-                                         node.conanfile.output, self._recorder)
-
-    def _build(self, nodes_by_level, keep_build, root_node, profile_host, profile_build, graph_lock,
-               remotes, build_mode, update):
-        using_build_profile = bool(profile_build)
-        missing, invalid, downloads = self._classify(nodes_by_level)
-        if invalid:
-            msg = ["There are invalid packages (packages that cannot exist for this configuration):"]
-            for node in invalid:
-                msg.append("{}: Invalid ID: {}".format(node.conanfile, node.conanfile.info.invalid))
-            raise ConanInvalidConfiguration("\n".join(msg))
-        self._raise_missing(missing)
-        processed_package_refs = {}
-        self._download(downloads, processed_package_refs)
-
-        for level in nodes_by_level:
-            for node in level:
-                ref, conan_file = node.ref, node.conanfile
-                output = conan_file.output
-
-                self._propagate_info(node, using_build_profile)
-                if node.binary == BINARY_EDITABLE:
-                    self._handle_node_editable(node, profile_host, profile_build, graph_lock)
-                    # Need a temporary package revision for package_revision_mode
-                    # Cannot be PREV_UNKNOWN otherwise the consumers can't compute their packageID
-                    node.prev = "editable"
-                else:
-                    if node.binary == BINARY_SKIP:  # Privates not necessary
-                        continue
-                    assert ref.revision is not None, "Installer should receive RREV always"
-                    if node.binary == BINARY_UNKNOWN:
-                        self._binaries_analyzer.reevaluate_node(node, remotes, build_mode, update)
-                        if node.binary == BINARY_MISSING:
-                            self._raise_missing([node])
-                    if node.binary == BINARY_EDITABLE:
-                        self._handle_node_editable(node, profile_host, profile_build, graph_lock)
-                        # Need a temporary package revision for package_revision_mode
-                        # Cannot be PREV_UNKNOWN otherwise the consumers can't compute their packageID
-                        node.prev = "editable"
-                    else:
-                        _handle_system_requirements(conan_file, node.pref, self._cache, output)
-                        self._handle_node_cache(node, keep_build, processed_package_refs, remotes)
-
-        # Finally, propagate information to root node (ref=None)
-        self._propagate_info(root_node, using_build_profile)
-
-    def _handle_node_editable(self, node, profile_host, profile_build, graph_lock):
-        # Get source of information
-        conanfile = node.conanfile
-        ref = node.ref
-        package_layout = self._cache.package_layout(ref)
-        base_path = package_layout.base_folder()
-        self._call_package_info(conanfile, package_folder=base_path, ref=ref, is_editable=True)
->>>>>>> f45d0a8d
 
         assert package.binary in (BINARY_CACHE, BINARY_BUILD, BINARY_UNKNOWN, BINARY_DOWNLOAD,
                                   BINARY_UPDATE)
@@ -404,6 +343,11 @@
                     raise_missing([package], self._out)
                 elif node.binary in (BINARY_UPDATE, BINARY_DOWNLOAD):
                     self._download_pkg(package)
+                elif node.binary == BINARY_EDITABLE:
+                    self._handle_node_editable(node)
+                    # Need a temporary package revision for package_revision_mode
+                    # Cannot be PREV_UNKNOWN otherwise the consumers can't compute their packageID
+                    node.prev = "editable"
 
         pref = PkgReference(install_reference.ref, package.package_id, package.prev)
         if pref.revision is None:

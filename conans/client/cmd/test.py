import hashlib
import os
import tempfile

from conans.client.cmd.build import cmd_build
from conans.client.manager import deps_install
from conans.util.env_reader import get_env
from conans.util.files import rmdir


def install_build_and_test(app, conanfile_abs_path, reference, profile_host, profile_build,
                           graph_lock, root_ref, remotes, update, build_modes=None,
                           test_build_folder=None, recorder=None):
    """
    Installs the reference (specified by the parameters or extracted from the test conanfile)
    and builds the test_package/conanfile.py running the test() method.
    """
    base_folder = os.path.dirname(conanfile_abs_path)
    test_build_folder, delete_after_build = _build_folder(test_build_folder, profile_host,
                                                          base_folder)
    rmdir(test_build_folder)
    if build_modes is None:
        build_modes = ["never"]
    try:
<<<<<<< HEAD
        deps_info = deps_install(app=app,
                                 create_reference=reference,
                                 ref_or_path=conanfile_abs_path,
                                 install_folder=test_build_folder,
                                 remotes=remotes,
                                 profile_host=profile_host,
                                 profile_build=profile_build,
                                 graph_lock=graph_lock,
                                 root_ref=root_ref,
                                 update=update,
                                 build_modes=build_modes,
                                 recorder=recorder)
        conanfile = deps_info.root.conanfile
        cmd_build(app, conanfile_abs_path, conanfile, base_folder, test_build_folder,
=======
        deps_install(app=app,
                     create_reference=reference,
                     ref_or_path=conanfile_abs_path,
                     install_folder=test_build_folder,
                     base_folder=test_build_folder,
                     remotes=remotes,
                     graph_info=graph_info,
                     update=update,
                     build_modes=build_modes,
                     manifest_folder=manifest_folder,
                     manifest_verify=manifest_verify,
                     manifest_interactive=manifest_interactive,
                     keep_build=keep_build,
                     recorder=recorder)
        cmd_build(app, conanfile_abs_path, test_build_folder,
                  source_folder=base_folder, build_folder=test_build_folder,
>>>>>>> fd6a3bcc
                  package_folder=os.path.join(test_build_folder, "package"),
                  install_folder=test_build_folder, test=reference)
    finally:
        if delete_after_build:
            # Required for windows where deleting the cwd is not possible.
            os.chdir(base_folder)
            rmdir(test_build_folder)


def _build_folder(test_build_folder, profile, base_folder):
    # Use the specified build folder when available.
    if test_build_folder:
        return os.path.abspath(test_build_folder), False

    # Otherwise, generate a new test folder depending on the configuration.
    if get_env('CONAN_TEMP_TEST_FOLDER', False):
        return tempfile.mkdtemp(prefix='conans'), True

    sha = hashlib.sha1("".join(profile.dumps()).encode()).hexdigest()
    build_folder = os.path.join(base_folder, "build", sha)
    return build_folder, False<|MERGE_RESOLUTION|>--- conflicted
+++ resolved
@@ -22,11 +22,11 @@
     if build_modes is None:
         build_modes = ["never"]
     try:
-<<<<<<< HEAD
         deps_info = deps_install(app=app,
                                  create_reference=reference,
                                  ref_or_path=conanfile_abs_path,
                                  install_folder=test_build_folder,
+                                 base_folder=test_build_folder,
                                  remotes=remotes,
                                  profile_host=profile_host,
                                  profile_build=profile_build,
@@ -36,25 +36,8 @@
                                  build_modes=build_modes,
                                  recorder=recorder)
         conanfile = deps_info.root.conanfile
-        cmd_build(app, conanfile_abs_path, conanfile, base_folder, test_build_folder,
-=======
-        deps_install(app=app,
-                     create_reference=reference,
-                     ref_or_path=conanfile_abs_path,
-                     install_folder=test_build_folder,
-                     base_folder=test_build_folder,
-                     remotes=remotes,
-                     graph_info=graph_info,
-                     update=update,
-                     build_modes=build_modes,
-                     manifest_folder=manifest_folder,
-                     manifest_verify=manifest_verify,
-                     manifest_interactive=manifest_interactive,
-                     keep_build=keep_build,
-                     recorder=recorder)
-        cmd_build(app, conanfile_abs_path, test_build_folder,
+        cmd_build(app, conanfile_abs_path, conanfile, test_build_folder,
                   source_folder=base_folder, build_folder=test_build_folder,
->>>>>>> fd6a3bcc
                   package_folder=os.path.join(test_build_folder, "package"),
                   install_folder=test_build_folder, test=reference)
     finally:

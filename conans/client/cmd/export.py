import os
import shutil

from conan.tools.files import copy
from conan.tools.files.copy_pattern import report_files_copied
from conans.cli.output import ScopedOutput
from conans.errors import ConanException, conanfile_exception_formatter
from conans.model.manifest import FileTreeManifest
from conans.model.recipe_ref import RecipeReference
from conans.paths import CONANFILE, DATA_YML
from conans.util.files import is_dirty, rmdir, set_dirty, mkdir, clean_dirty, chdir
from conans.util.runners import check_output_runner


def cmd_export(app, conanfile_path, name, version, user, channel, graph_lock=None):
    """ Export the recipe
    param conanfile_path: the original source directory of the user containing a
                       conanfile.py
    """
    loader, cache, hook_manager = app.loader, app.cache, app.hook_manager
    conanfile = loader.load_export(conanfile_path, name, version, user, channel, graph_lock)

    ref = RecipeReference(conanfile.name, conanfile.version,  conanfile.user, conanfile.channel)
    ref.validate_ref()

    conanfile.display_name = str(ref)
    conanfile.output.scope = conanfile.display_name
    scoped_output = conanfile.output

    recipe_layout = cache.create_export_recipe_layout(ref)

    hook_manager.execute("pre_export", conanfile=conanfile, conanfile_path=conanfile_path,
                         reference=ref)

    scoped_output.highlight("Exporting package recipe")

    export_folder = recipe_layout.export()
    export_src_folder = recipe_layout.export_sources()
    # TODO: cache2.0 move this creation to other place
    mkdir(export_folder)
    mkdir(export_src_folder)
    export_recipe(conanfile, export_folder)
    export_source(conanfile, export_src_folder)
    shutil.copy2(conanfile_path, recipe_layout.conanfile())

    # Execute post-export hook before computing the digest
    hook_manager.execute("post_export", conanfile=conanfile, reference=ref,
                         conanfile_path=recipe_layout.conanfile())

    # Compute the new digest
    manifest = FileTreeManifest.create(export_folder, export_src_folder)
    manifest.save(export_folder)

    # Compute the revision for the recipe
    revision = calc_revision(scoped_output=conanfile.output,
                             path=os.path.dirname(conanfile_path),
                             manifest=manifest,
                             revision_mode=conanfile.revision_mode)

    ref.revision = revision
    recipe_layout.reference = ref
    cache.assign_rrev(recipe_layout)
    # TODO: cache2.0 check if this is the message we want to output
    scoped_output.success('A new %s version was exported' % CONANFILE)
    scoped_output.info('Folder: %s' % recipe_layout.export())

    # FIXME: Conan 2.0 Clear the registry entry if the recipe has changed
    # TODO: cache2.0: check this part
    source_folder = recipe_layout.source()
    if os.path.exists(source_folder):
        try:
            if is_dirty(source_folder):
                scoped_output.info("Source folder is corrupted, forcing removal")
                rmdir(source_folder)
                clean_dirty(source_folder)
        except BaseException as e:
            scoped_output.error("Unable to delete source folder. Will be marked as corrupted "
                                "for deletion")
            scoped_output.warning(str(e))
            set_dirty(source_folder)

    scoped_output.info("Exported revision: %s" % revision)
    if graph_lock is not None:
        graph_lock.update_lock_export_ref(ref)

    return ref


def calc_revision(scoped_output, path, manifest, revision_mode):
    if revision_mode not in ["scm", "hash"]:
        raise ConanException("Revision mode should be one of 'hash' (default) or 'scm'")

    # Use the proper approach depending on 'revision_mode'
    if revision_mode == "hash":
        revision = manifest.summary_hash
        scoped_output.info("Using the exported files summary hash as the recipe"
                           " revision: {} ".format(revision))
    else:
        try:
            with chdir(path):
                rev_detected = check_output_runner('git rev-list HEAD -n 1').strip()
        except Exception as exc:
            error_msg = "Cannot detect revision using '{}' mode from repository at " \
                        "'{}'".format(revision_mode, path)
            raise ConanException("{}: {}".format(error_msg, exc))

        revision = rev_detected

        scoped_output.info("Using git commit as the recipe revision: %s" % revision)

    return revision


def _classify_patterns(patterns):
    patterns = patterns or []
    included, excluded = [], []
    for p in patterns:
        if p.startswith("!"):
            excluded.append(p[1:])
        else:
            included.append(p)

    return included, excluded


def export_source(conanfile, destination_source_folder):
    if callable(conanfile.exports_sources):
        raise ConanException("conanfile 'exports_sources' shouldn't be a method, "
                             "use 'export_sources()' instead")

    if isinstance(conanfile.exports_sources, str):
        conanfile.exports_sources = (conanfile.exports_sources,)

    included_sources, excluded_sources = _classify_patterns(conanfile.exports_sources)
    copied = []
    for pattern in included_sources:
        _tmp = copy(conanfile, pattern, src=conanfile.recipe_folder,
                    dst=destination_source_folder, excludes=excluded_sources)
        copied.extend(_tmp)

    output = conanfile.output
    package_output = ScopedOutput("%s exports_sources" % output.scope, output)
<<<<<<< HEAD
    report_files_copied(copied, package_output)
    _run_method(conanfile, "export_sources", destination_source_folder)
=======
    copier.report(package_output)

    conanfile.folders.set_base_export_sources(destination_source_folder)
    _run_method(conanfile, "export_sources", origin_folder, destination_source_folder, output)
    conanfile.folders.set_base_export_sources(None)
>>>>>>> 83976a69


def export_recipe(conanfile, destination_folder):
    if callable(conanfile.exports):
        raise ConanException("conanfile 'exports' shouldn't be a method, use 'export()' instead")
    if isinstance(conanfile.exports, str):
        conanfile.exports = (conanfile.exports,)

    scoped_output = conanfile.output
    package_output = ScopedOutput("%s exports" % scoped_output.scope, scoped_output)

    if os.path.exists(os.path.join(conanfile.recipe_folder, DATA_YML)):
        package_output.info("File '{}' found. Exporting it...".format(DATA_YML))
        tmp = [DATA_YML]
        if conanfile.exports:
            tmp.extend(conanfile.exports)  # conanfile.exports could be a tuple (immutable)
        conanfile.exports = tmp

    included_exports, excluded_exports = _classify_patterns(conanfile.exports)

    copied = []
    for pattern in included_exports:
        tmp = copy(conanfile, pattern, conanfile.recipe_folder, destination_folder,
                   excludes=excluded_exports)
        copied.extend(tmp)
    report_files_copied(copied, package_output)

<<<<<<< HEAD
    _run_method(conanfile, "export", destination_folder)
=======
    conanfile.folders.set_base_export(destination_folder)
    _run_method(conanfile, "export", origin_folder, destination_folder, output)
    conanfile.folders.set_base_export(None)
>>>>>>> 83976a69


def _run_method(conanfile, method, destination_folder):
    export_method = getattr(conanfile, method, None)
    if export_method:
        if not callable(export_method):
            raise ConanException("conanfile '%s' must be a method" % method)
<<<<<<< HEAD
        conanfile.output.highlight("Calling %s()" % method)
        folder_name = "%s_folder" % method
        setattr(conanfile, folder_name, destination_folder)
=======
        output.highlight("Calling %s()" % method)
        copier = FileCopier([origin_folder], destination_folder)
        conanfile.copy = copier
>>>>>>> 83976a69
        default_options = conanfile.default_options
        options = conanfile.options
        try:
            # TODO: Poor man attribute control access. Convert to nice decorator
            conanfile.default_options = None
            conanfile.options = None
            with chdir(conanfile.recipe_folder):
                with conanfile_exception_formatter(conanfile, method):
                    export_method()
        finally:
            conanfile.default_options = default_options
<<<<<<< HEAD
            conanfile.options = options
            delattr(conanfile, folder_name)
=======
        export_method_output = ScopedOutput("%s %s() method" % (output.scope, method), output)
        copier.report(export_method_output)
>>>>>>> 83976a69
<|MERGE_RESOLUTION|>--- conflicted
+++ resolved
@@ -140,16 +140,10 @@
 
     output = conanfile.output
     package_output = ScopedOutput("%s exports_sources" % output.scope, output)
-<<<<<<< HEAD
     report_files_copied(copied, package_output)
-    _run_method(conanfile, "export_sources", destination_source_folder)
-=======
-    copier.report(package_output)
-
     conanfile.folders.set_base_export_sources(destination_source_folder)
-    _run_method(conanfile, "export_sources", origin_folder, destination_source_folder, output)
+    _run_method(conanfile, "export_sources")
     conanfile.folders.set_base_export_sources(None)
->>>>>>> 83976a69
 
 
 def export_recipe(conanfile, destination_folder):
@@ -177,29 +171,18 @@
         copied.extend(tmp)
     report_files_copied(copied, package_output)
 
-<<<<<<< HEAD
-    _run_method(conanfile, "export", destination_folder)
-=======
     conanfile.folders.set_base_export(destination_folder)
-    _run_method(conanfile, "export", origin_folder, destination_folder, output)
+    _run_method(conanfile, "export")
     conanfile.folders.set_base_export(None)
->>>>>>> 83976a69
 
 
-def _run_method(conanfile, method, destination_folder):
+def _run_method(conanfile, method):
     export_method = getattr(conanfile, method, None)
     if export_method:
         if not callable(export_method):
             raise ConanException("conanfile '%s' must be a method" % method)
-<<<<<<< HEAD
+
         conanfile.output.highlight("Calling %s()" % method)
-        folder_name = "%s_folder" % method
-        setattr(conanfile, folder_name, destination_folder)
-=======
-        output.highlight("Calling %s()" % method)
-        copier = FileCopier([origin_folder], destination_folder)
-        conanfile.copy = copier
->>>>>>> 83976a69
         default_options = conanfile.default_options
         options = conanfile.options
         try:
@@ -211,10 +194,4 @@
                     export_method()
         finally:
             conanfile.default_options = default_options
-<<<<<<< HEAD
-            conanfile.options = options
-            delattr(conanfile, folder_name)
-=======
-        export_method_output = ScopedOutput("%s %s() method" % (output.scope, method), output)
-        copier.report(export_method_output)
->>>>>>> 83976a69
+            conanfile.options = options
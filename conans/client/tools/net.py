import os

from conans.cli.output import ConanOutput
from conans.client.downloaders.download import run_downloader
from conans.client.tools.files import check_md5, check_sha1, check_sha256, unzip
from conans.errors import ConanException
from conans.util.fallbacks import default_requester


def get(url, md5='', sha1='', sha256='', destination=".", filename="", keep_permissions=False,
        pattern=None, requester=None, output=None, verify=True, retry=None, retry_wait=None,
        overwrite=False, auth=None, headers=None, strip_root=False):
    """ high level downloader + unzipper + (optional hash checker) + delete temporary zip
    """

    if not filename:  # deduce filename from the URL
        url_base = url[0] if isinstance(url, (list, tuple)) else url
        if "?" in url_base or "=" in url_base:
            raise ConanException("Cannot deduce file name from the url: '{}'. Use 'filename' "
                                 "parameter.".format(url_base))
        filename = os.path.basename(url_base)

    download(url, filename, requester=requester, verify=verify, retry=retry,
             retry_wait=retry_wait, overwrite=overwrite, auth=auth, headers=headers,
             md5=md5, sha1=sha1, sha256=sha256)
    unzip(filename, destination=destination, keep_permissions=keep_permissions, pattern=pattern,
          strip_root=strip_root)
    os.unlink(filename)


def ftp_download(ip, filename, login='', password=''):
    import ftplib
    try:
        ftp = ftplib.FTP(ip)
        ftp.login(login, password)
        filepath, filename = os.path.split(filename)
        if filepath:
            ftp.cwd(filepath)
        with open(filename, 'wb') as f:
            ftp.retrbinary('RETR ' + filename, f.write)
    except Exception as e:
        try:
            os.unlink(filename)
        except OSError:
            pass
        raise ConanException("Error in FTP download from %s\n%s" % (ip, str(e)))
    finally:
        try:
            ftp.quit()
        except Exception:
            pass


def download(url, filename, verify=True, retry=None, retry_wait=None, overwrite=False,
             auth=None, headers=None, requester=None, md5='', sha1='', sha256=''):
    """Retrieves a file from a given URL into a file with a given filename.
       It uses certificates from a list of known verifiers for https downloads,
       but this can be optionally disabled.

    :param url: URL to download. It can be a list, which only the first one will be downloaded, and
                the follow URLs will be used as mirror in case of download error.
    :param filename: Name of the file to be created in the local storage
    :param verify: When False, disables https certificate validation
    :param retry: Number of retries in case of failure. Default is overriden by general.retry in the
                  conan.conf file or an env variable CONAN_RETRY
    :param retry_wait: Seconds to wait between download attempts. Default is overriden by
                       general.retry_wait in the conan.conf file or an env variable CONAN_RETRY_WAIT
    :param overwrite: When True, Conan will overwrite the destination file if exists. Otherwise it
                      will raise an exception
    :param auth: A tuple of user and password to use HTTPBasic authentication
    :param headers: A dictionary with additional headers
    :param requester: HTTP requests instance
    :param md5: MD5 hash code to check the downloaded file
    :param sha1: SHA-1 hash code to check the downloaded file
    :param sha256: SHA-256 hash code to check the downloaded file
    :return: None
    """
    out = ConanOutput()
    requester = default_requester(requester, 'conans.client.tools.net.download')
    from conans.tools import _global_config as config

    # It might be possible that users provide their own requester
    retry = retry if retry is not None else config.retry
    retry = retry if retry is not None else 1
    retry_wait = retry_wait if retry_wait is not None else config.retry_wait
    retry_wait = retry_wait if retry_wait is not None else 5

    checksum = sha256 or sha1 or md5
    download_cache = config.download_cache if checksum else None

    def _download_file(file_url):
        # The download cache is only used if a checksum is provided, otherwise, a normal download
<<<<<<< HEAD
        run_downloader(requester=requester, verify=verify, config=config,
                       user_download=True, use_cache=bool(config and checksum), url=file_url,
=======
        run_downloader(requester=requester, output=out, verify=verify,
                       user_download=True, download_cache=download_cache, url=file_url,
>>>>>>> a0b2ab74
                       file_path=filename, retry=retry, retry_wait=retry_wait, overwrite=overwrite,
                       auth=auth, headers=headers, md5=md5, sha1=sha1, sha256=sha256)
        out.writeln("")

    if not isinstance(url, (list, tuple)):
        _download_file(url)
    else:  # We were provided several URLs to try
        for url_it in url:
            try:
                _download_file(url_it)
                break
            except Exception as error:
                message = "Could not download from the URL {}: {}.".format(url_it, str(error))
                out.warning(message + " Trying another mirror.")
        else:
            raise ConanException("All downloads from ({}) URLs have failed.".format(len(url)))<|MERGE_RESOLUTION|>--- conflicted
+++ resolved
@@ -90,13 +90,8 @@
 
     def _download_file(file_url):
         # The download cache is only used if a checksum is provided, otherwise, a normal download
-<<<<<<< HEAD
-        run_downloader(requester=requester, verify=verify, config=config,
-                       user_download=True, use_cache=bool(config and checksum), url=file_url,
-=======
-        run_downloader(requester=requester, output=out, verify=verify,
+        run_downloader(requester=requester, verify=verify,
                        user_download=True, download_cache=download_cache, url=file_url,
->>>>>>> a0b2ab74
                        file_path=filename, retry=retry, retry_wait=retry_wait, overwrite=overwrite,
                        auth=auth, headers=headers, md5=md5, sha1=sha1, sha256=sha256)
         out.writeln("")

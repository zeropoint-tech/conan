
import os
import sys
import re
import subprocess
from six.moves.urllib.parse import urlparse, quote_plus
from subprocess import CalledProcessError, PIPE, STDOUT

from conans.client.tools.env import no_op, environment_append
from conans.client.tools.files import chdir
from conans.errors import ConanException
from conans.util.files import decode_text, to_file_bytes
from conans.client.output import ConanOutput


class SCMBase(object):
    cmd_command = None

    def __init__(self, folder=None, verify_ssl=True, username=None, password=None, force_english=True,
                 runner=None, output=None):
        self.folder = folder or os.getcwd()
        if not os.path.exists(self.folder):
            os.makedirs(self.folder)
        self._verify_ssl = verify_ssl
        self._force_eng = force_english
        self._username = username
        self._password = password
        self._runner = runner
        self.output = output or ConanOutput(sys.stdout, True)

    def run(self, command):
        command = "%s %s" % (self.cmd_command, command)
        with chdir(self.folder) if self.folder else no_op():
            with environment_append({"LC_ALL": "en_US.UTF-8"}) if self._force_eng else no_op():
                if not self._runner:
                    return decode_text(subprocess.check_output(command, shell=True).strip())
                else:
                    return self._runner(command)

    def get_repo_root(self):
        return self.run("rev-parse --show-toplevel")

    def get_url_with_credentials(self, url):
        if not self._username or not self._password:
            return url
        if urlparse(url).password:
            return url

        user_enc = quote_plus(self._username)
        pwd_enc = quote_plus(self._password)
        url = url.replace("://", "://" + user_enc + ":" + pwd_enc + "@", 1)
        return url


class Git(SCMBase):
    cmd_command = "git"

    def _configure_ssl_verify(self):
        return self.run("config http.sslVerify %s" % ("true" if self._verify_ssl else "false"))

    def clone(self, url, branch=None):
        url = self.get_url_with_credentials(url)
        if os.path.exists(url):
            url = url.replace("\\", "/")  # Windows local directory
        if os.path.exists(self.folder) and os.listdir(self.folder):
            if not branch:
                raise ConanException("The destination folder '%s' is not empty, "
                                     "specify a branch to checkout (not a tag or commit) "
                                     "or specify a 'subfolder' "
                                     "attribute in the 'scm'" % self.folder)
            output = self.run("init")
            output += self._configure_ssl_verify()
            output += self.run('remote add origin "%s"' % url)
            output += self.run("fetch ")
            output += self.run("checkout -t origin/%s" % branch)
        else:
            branch_cmd = "--branch %s" % branch if branch else ""
            output = self.run('clone "%s" . %s' % (url, branch_cmd))
            output += self._configure_ssl_verify()

        return output

    def checkout(self, element, submodule=None):
        self._check_git_repo()
        output = self.run('checkout "%s"' % element)

        if submodule:
            if submodule == "shallow":
                output += self.run("submodule sync")
                output += self.run("submodule update --init")
            elif submodule == "recursive":
                output += self.run("submodule sync --recursive")
                output += self.run("submodule update --init --recursive")
            else:
                raise ConanException("Invalid 'submodule' attribute value in the 'scm'. "
                                     "Unknown value '%s'. Allowed values: ['shallow', 'recursive']" % submodule)
        # Element can be a tag, branch or commit
        return output

    def excluded_files(self):
        try:

            file_paths = [os.path.normpath(os.path.join(os.path.relpath(folder, self.folder), el)).replace("\\", "/")
                          for folder, dirpaths, fs in os.walk(self.folder)
                          for el in fs + dirpaths]
            p = subprocess.Popen(['git', 'check-ignore', '--stdin'],
                                 stdout=PIPE, stdin=PIPE, stderr=STDOUT, cwd=self.folder)
            paths = to_file_bytes("\n".join(file_paths))
            grep_stdout = decode_text(p.communicate(input=paths)[0])
            tmp = grep_stdout.splitlines()
        except CalledProcessError:
            tmp = []
        return tmp

    def get_remote_url(self, remote_name=None):
        self._check_git_repo()
        remote_name = remote_name or "origin"
        try:
            remotes = self.run("remote -v")
            for remote in remotes.splitlines():
                try:
                    name, url = remote.split(None, 1)
                    url, _ = url.rsplit(None, 1)
                    if name == remote_name:
                        return url
                except Exception:
                    pass
        except subprocess.CalledProcessError:
            pass
        return None

    def get_commit(self):
        self._check_git_repo()
        try:
            commit = self.run("rev-parse HEAD")
            commit = commit.strip()
            return commit
        except Exception as e:
            raise ConanException("Unable to get git commit from %s\n%s" % (self.folder, str(e)))

    def is_pristine(self):
        return True  # TODO: To be implemented

    get_revision = get_commit

    def _check_git_repo(self):
        try:
            self.run("status")
        except Exception:
            raise ConanException("Not a valid git repository")

    def get_branch(self):
        self._check_git_repo()
        try:
            status = self.run("status -bs --porcelain")
            # ## feature/scm_branch...myorigin/feature/scm_branch
            branch = status.splitlines()[0].split("...")[0].strip("#").strip()
            return branch
        except Exception as e:
            raise ConanException("Unable to get git branch from %s\n%s" % (self.folder, str(e)))


class SVN(SCMBase):
    cmd_command = "svn"

    def __init__(self, folder=None, runner=None, *args, **kwargs):
        def runner_no_strip(command):
            return decode_text(subprocess.check_output(command, shell=True))
        runner = runner or runner_no_strip
        super(SVN, self).__init__(folder=folder, runner=runner, *args, **kwargs)

    def run(self, command):
        # Ensure we always pass some params
        return super(SVN, self).run(command="{} --no-auth-cache --non-interactive".format(command))

    def clone(self, url, submodule=None):
        assert submodule is None, "Argument not handled"
        assert os.path.exists(self.folder), "It guaranteed to exists according to SCMBase::__init__"
        params = " --trust-server-cert-failures=unknown-ca" if not self._verify_ssl else ""

        output = ""
        if not os.path.exists(os.path.join(self.folder, '.svn')):
            url = self.get_url_with_credentials(url)
            command = 'co "{url}" . {params}'.format(url=url, params=params)
            output += self.run(command)
        output += self.run("revert . --recursive {params}".format(params=params))
        # output += self.run("cleanup . --remove-unversioned --remove-ignored {params}".format(params=params))

        return output

    def checkout(self, element, submodule=None):
        # Element can only be a revision number
        return self.run("update -r {rev}".format(rev=element))

    def excluded_files(self):
        excluded_list = []
        output = self.run("status --no-ignore")
        for it in output.splitlines():
            if it[0] == 'I':  # Only ignored files
                filepath = it[8:].strip()
                excluded_list.append(os.path.normpath(filepath))
        excluded_list.append(".svn")
        return excluded_list

    def get_remote_url(self):
        url = self.run("info --show-item url").strip()
        revision = self.run("info --show-item revision").strip()
        return "{url}@{revision}".format(url=url, revision=revision)

    def is_pristine(self):
        # Check if working copy is pristine/consistent
        output = self.run("status -u -r {}".format(self.get_revision()))
        offending_columns = [0, 1, 2, 3, 4, 6, 7, 8]  # 5th column informs if the file is locked (7th is always blank)

        for item in output.splitlines()[:-1]:
            if item[0] == '?':  # Untracked file
                continue
            if any(item[i] != ' ' for i in offending_columns):
                return False

        return True

    def get_revision(self):
        return self.run("info --show-item revision").strip()

<<<<<<< HEAD
    def get_last_changed_revision(self):
        return self.run("info --show-item last-changed-revision").strip()

    def get_branch(self):
        url = self.run("info --show-item relative-url").strip()
        try:
            pattern = "(tags|branches)/[^/]+|trunk"
            branch = re.search(pattern, url)
            
            if branch is None:
                return None
            else:
                # Replace non alphanumeric
                branch = re.sub('[^0-9a-zA-Z]+', '_', branch[0])
                return branch
        except Exception as e:
            raise ConanException("Unable to get svn branch from %s\n%s" % (self.folder, str(e)))
=======
    def get_repo_root(self):
        return self.run("info --show-item wc-root").strip()
>>>>>>> d0f3db1c
<|MERGE_RESOLUTION|>--- conflicted
+++ resolved
@@ -36,9 +36,6 @@
                     return decode_text(subprocess.check_output(command, shell=True).strip())
                 else:
                     return self._runner(command)
-
-    def get_repo_root(self):
-        return self.run("rev-parse --show-toplevel")
 
     def get_url_with_credentials(self, url):
         if not self._username or not self._password:
@@ -143,6 +140,9 @@
 
     get_revision = get_commit
 
+    def get_repo_root(self):
+        return self.run("rev-parse --show-toplevel")
+
     def _check_git_repo(self):
         try:
             self.run("status")
@@ -223,7 +223,9 @@
     def get_revision(self):
         return self.run("info --show-item revision").strip()
 
-<<<<<<< HEAD
+    def get_repo_root(self):
+        return self.run("info --show-item wc-root").strip()
+
     def get_last_changed_revision(self):
         return self.run("info --show-item last-changed-revision").strip()
 
@@ -240,8 +242,4 @@
                 branch = re.sub('[^0-9a-zA-Z]+', '_', branch[0])
                 return branch
         except Exception as e:
-            raise ConanException("Unable to get svn branch from %s\n%s" % (self.folder, str(e)))
-=======
-    def get_repo_root(self):
-        return self.run("info --show-item wc-root").strip()
->>>>>>> d0f3db1c
+            raise ConanException("Unable to get svn branch from %s\n%s" % (self.folder, str(e)))
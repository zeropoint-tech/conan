import logging
import os
import textwrap

from jinja2 import Template
from configparser import ConfigParser, NoSectionError

from conans.errors import ConanException
from conans.model.env_info import unquote
from conans.paths import DEFAULT_PROFILE_NAME, conan_expand_user, CACERT_FILE
from conans.util.dates import timedelta_from_text
from conans.util.env_reader import get_env
from conans.util.files import load

_t_default_settings_yml = Template(textwrap.dedent("""
<<<<<<< HEAD
=======
    # Only for cross building, 'os_build/arch_build' is the system that runs Conan
    os_build: [Windows, WindowsStore, Linux, Macos, FreeBSD, SunOS, AIX]
    arch_build: [x86, x86_64, ppc32be, ppc32, ppc64le, ppc64, armv5el, armv5hf, armv6, armv7, armv7hf, armv7s, armv7k, armv8, armv8_32, armv8.3, sparc, sparcv9, mips, mips64, avr, s390, s390x, sh4le, e2k-v2, e2k-v3, e2k-v4, e2k-v5, e2k-v6, e2k-v7]

    # Only for building cross compilation tools, 'os_target/arch_target' is the system for
    # which the tools generate code
    os_target: [Windows, Linux, Macos, Android, iOS, watchOS, tvOS, FreeBSD, SunOS, AIX, Arduino, Neutrino]
    arch_target: [x86, x86_64, ppc32be, ppc32, ppc64le, ppc64, armv5el, armv5hf, armv6, armv7, armv7hf, armv7s, armv7k, armv8, armv8_32, armv8.3, sparc, sparcv9, mips, mips64, avr, s390, s390x, asm.js, wasm, sh4le, e2k-v2, e2k-v3, e2k-v4, e2k-v5, e2k-v6, e2k-v7, xtensalx6, xtensalx106]

    # Rest of the settings are "host" settings:
    # - For native building/cross building: Where the library/program will run.
    # - For building cross compilation tools: Where the cross compiler will run.
>>>>>>> a0b2ab74
    os:
        Windows:
            subsystem: [None, cygwin, msys, msys2, wsl]
        WindowsStore:
            version: ["8.1", "10.0"]
        WindowsCE:
            platform: ANY
            version: ["5.0", "6.0", "7.0", "8.0"]
        Linux:
        Macos:
            version: [None, "10.6", "10.7", "10.8", "10.9", "10.10", "10.11", "10.12", "10.13", "10.14", "10.15", "11.0", "13.0"]
            sdk: [None, "macosx"]
            subsystem: [None, catalyst]
        Android:
            api_level: ANY
        iOS:
            version: ["7.0", "7.1", "8.0", "8.1", "8.2", "8.3", "9.0", "9.1", "9.2", "9.3", "10.0", "10.1", "10.2", "10.3", "11.0", "11.1", "11.2", "11.3", "11.4", "12.0", "12.1", "12.2", "12.3", "12.4", "13.0", "13.1", "13.2", "13.3", "13.4", "13.5", "13.6"]
            sdk: [None, "iphoneos", "iphonesimulator"]
        watchOS:
            version: ["4.0", "4.1", "4.2", "4.3", "5.0", "5.1", "5.2", "5.3", "6.0", "6.1"]
            sdk: [None, "watchos", "watchsimulator"]
        tvOS:
            version: ["11.0", "11.1", "11.2", "11.3", "11.4", "12.0", "12.1", "12.2", "12.3", "12.4", "13.0"]
            sdk: [None, "appletvos", "appletvsimulator"]
        FreeBSD:
        SunOS:
        AIX:
        Arduino:
            board: ANY
        Emscripten:
        Neutrino:
            version: ["6.4", "6.5", "6.6", "7.0", "7.1"]
    arch: [x86, x86_64, ppc32be, ppc32, ppc64le, ppc64, armv4, armv4i, armv5el, armv5hf, armv6, armv7, armv7hf, armv7s, armv7k, armv8, armv8_32, armv8.3, sparc, sparcv9, mips, mips64, avr, s390, s390x, asm.js, wasm, sh4le, e2k-v2, e2k-v3, e2k-v4, e2k-v5, e2k-v6, e2k-v7, xtensalx6, xtensalx106]
    compiler:
        sun-cc:
            version: ["5.10", "5.11", "5.12", "5.13", "5.14", "5.15"]
            threads: [None, posix]
            libcxx: [libCstd, libstdcxx, libstlport, libstdc++]
        gcc: &gcc
            version: ["4.1", "4.4", "4.5", "4.6", "4.7", "4.8", "4.9",
                      "5", "5.1", "5.2", "5.3", "5.4", "5.5",
                      "6", "6.1", "6.2", "6.3", "6.4", "6.5",
                      "7", "7.1", "7.2", "7.3", "7.4", "7.5",
                      "8", "8.1", "8.2", "8.3", "8.4",
                      "9", "9.1", "9.2", "9.3",
                      "10", "10.1", "10.2", "10.3",
                      "11", "11.1"]
            libcxx: [libstdc++, libstdc++11]
            threads: [None, posix, win32] #  Windows MinGW
            exception: [None, dwarf2, sjlj, seh] # Windows MinGW
            cppstd: [None, 98, gnu98, 11, gnu11, 14, gnu14, 17, gnu17, 20, gnu20, 23, gnu23]
        Visual Studio: &visual_studio
            runtime: [MD, MT, MTd, MDd]
            version: ["8", "9", "10", "11", "12", "14", "15", "16", "17"]
            toolset: [None, v90, v100, v110, v110_xp, v120, v120_xp,
                      v140, v140_xp, v140_clang_c2, LLVM-vs2012, LLVM-vs2012_xp,
                      LLVM-vs2013, LLVM-vs2013_xp, LLVM-vs2014, LLVM-vs2014_xp,
                      LLVM-vs2017, LLVM-vs2017_xp, v141, v141_xp, v141_clang_c2, v142,
                      llvm, ClangCL, v143]
            cppstd: [None, 14, 17, 20]
        msvc:
            version: ["19.0",
                      "19.1", "19.10", "19.11", "19.12", "19.13", "19.14", "19.15", "19.16",
                      "19.2", "19.20", "19.21", "19.22", "19.23", "19.24", "19.25", "19.26", "19.27", "19.28", "19.29",
                      "19.3", "19.30"]
            runtime: [static, dynamic]
            runtime_type: [Debug, Release]
            cppstd: [14, 17, 20, 23]
        clang:
            version: ["3.3", "3.4", "3.5", "3.6", "3.7", "3.8", "3.9", "4.0",
                      "5.0", "6.0", "7.0", "7.1",
                      "8", "9", "10", "11", "12", "13"]
            libcxx: [None, libstdc++, libstdc++11, libc++, c++_shared, c++_static]
            cppstd: [None, 98, gnu98, 11, gnu11, 14, gnu14, 17, gnu17, 20, gnu20, 23, gnu23]
            runtime: [None, MD, MT, MTd, MDd]
        apple-clang: &apple_clang
            version: ["5.0", "5.1", "6.0", "6.1", "7.0", "7.3", "8.0", "8.1", "9.0", "9.1", "10.0", "11.0", "12.0", "13.0"]
            libcxx: [libstdc++, libc++]
            cppstd: [None, 98, gnu98, 11, gnu11, 14, gnu14, 17, gnu17, 20, gnu20]
        intel:
            version: ["11", "12", "13", "14", "15", "16", "17", "18", "19", "19.1"]
            update: [None, ANY]
            base:
                gcc:
                    <<: *gcc
                    threads: [None]
                    exception: [None]
                Visual Studio:
                    <<: *visual_studio
                apple-clang:
                    <<: *apple_clang
        intel-cc:
            version: ["2021.1", "2021.2", "2021.3"]
            update: [None, ANY]
            mode: ["icx", "classic", "dpcpp"]
            libcxx: [None, libstdc++, libstdc++11, libc++]
            cppstd: [None, 98, gnu98, 03, gnu03, 11, gnu11, 14, gnu14, 17, gnu17, 20, gnu20, 23, gnu23]
            runtime: [None, static, dynamic]
            runtime_type: [None, Debug, Release]
        qcc:
            version: ["4.4", "5.4", "8.3"]
            libcxx: [cxx, gpp, cpp, cpp-ne, accp, acpp-ne, ecpp, ecpp-ne]
            cppstd: [None, 98, gnu98, 11, gnu11, 14, gnu14, 17, gnu17]
        mcst-lcc:
            version: ["1.19", "1.20", "1.21", "1.22", "1.23", "1.24", "1.25"]
            base:
                gcc:
                    <<: *gcc
                    threads: [None]
                    exceptions: [None]

    build_type: [None, Debug, Release, RelWithDebInfo, MinSizeRel]
    """))


def get_default_settings_yml():
    return _t_default_settings_yml.render()


_t_default_client_conf = Template(textwrap.dedent("""
    [log]
    run_to_output = True        # environment CONAN_LOG_RUN_TO_OUTPUT
    run_to_file = False         # environment CONAN_LOG_RUN_TO_FILE
    level = critical            # environment CONAN_LOGGING_LEVEL
    # trace_file =              # environment CONAN_TRACE_FILE
    print_run_commands = False  # environment CONAN_PRINT_RUN_COMMANDS

    [general]
    default_profile = {{default_profile}}
    compression_level = 9                 # environment CONAN_COMPRESSION_LEVEL
    sysrequires_sudo = True               # environment CONAN_SYSREQUIRES_SUDO
    request_timeout = 60                  # environment CONAN_REQUEST_TIMEOUT (seconds)
    default_package_id_mode = semver_direct_mode # environment CONAN_DEFAULT_PACKAGE_ID_MODE
    # retry = 2                             # environment CONAN_RETRY
    # retry_wait = 5                        # environment CONAN_RETRY_WAIT (seconds)
    # sysrequires_mode = enabled          # environment CONAN_SYSREQUIRES_MODE (allowed modes enabled/verify/disabled)
    # vs_installation_preference = Enterprise, Professional, Community, BuildTools # environment CONAN_VS_INSTALLATION_PREFERENCE
    # verbose_traceback = False           # environment CONAN_VERBOSE_TRACEBACK
    # bash_path = ""                      # environment CONAN_BASH_PATH (only windows)
    # read_only_cache = True              # environment CONAN_READ_ONLY_CACHE
    # cache_no_locks = True               # environment CONAN_CACHE_NO_LOCKS
    # skip_vs_projects_upgrade = False    # environment CONAN_SKIP_VS_PROJECTS_UPGRADE
    # non_interactive = False             # environment CONAN_NON_INTERACTIVE
    # skip_broken_symlinks_check = False  # environment CONAN_SKIP_BROKEN_SYMLINKS_CHECK

    # conan_make_program = make           # environment CONAN_MAKE_PROGRAM (overrides the make program used in AutoToolsBuildEnvironment.make)
    # conan_cmake_program = cmake         # environment CONAN_CMAKE_PROGRAM (overrides the make program used in CMake.cmake_program)

    # cmake_generator                     # environment CONAN_CMAKE_GENERATOR
    # cmake generator platform            # environment CONAN_CMAKE_GENERATOR_PLATFORM
    # http://www.vtk.org/Wiki/CMake_Cross_Compiling
    # cmake_toolchain_file                # environment CONAN_CMAKE_TOOLCHAIN_FILE
    # cmake_system_name                   # environment CONAN_CMAKE_SYSTEM_NAME
    # cmake_system_version                # environment CONAN_CMAKE_SYSTEM_VERSION
    # cmake_system_processor              # environment CONAN_CMAKE_SYSTEM_PROCESSOR
    # cmake_find_root_path                # environment CONAN_CMAKE_FIND_ROOT_PATH
    # cmake_find_root_path_mode_program   # environment CONAN_CMAKE_FIND_ROOT_PATH_MODE_PROGRAM
    # cmake_find_root_path_mode_library   # environment CONAN_CMAKE_FIND_ROOT_PATH_MODE_LIBRARY
    # cmake_find_root_path_mode_include   # environment CONAN_CMAKE_FIND_ROOT_PATH_MODE_INCLUDE

    # msbuild_verbosity = minimal         # environment CONAN_MSBUILD_VERBOSITY

    # cpu_count = 1             # environment CONAN_CPU_COUNT

    # Change the default location for building test packages to a temporary folder
    # which is deleted after the test.
    # temp_test_folder = True             # environment CONAN_TEMP_TEST_FOLDER

    # cacert_path                         # environment CONAN_CACERT_PATH

    # config_install_interval = 1h
    # required_conan_version = >=1.26

    [storage]
    # This is the default path, but you can write your own. It must be an absolute path or a
    # path beginning with "~" (if the environment var CONAN_USER_HOME is specified, this directory, even
    # with "~/", will be relative to the conan user home, not to the system user home)
    path = ./data

    [proxies]
    # Empty (or missing) section will try to use system proxies.
    # As documented in https://requests.readthedocs.io/en/master/user/advanced/#proxies - but see below
    # for proxies to specific hosts
    # http = http://user:pass@10.10.1.10:3128/
    # http = http://10.10.1.10:3128
    # https = http://10.10.1.10:1080
    # To specify a proxy for a specific host or hosts, use multiple lines each specifying host = proxy-spec
    # http =
    #   hostname.to.be.proxied.com = http://user:pass@10.10.1.10:3128
    # You can skip the proxy for the matching (fnmatch) urls (comma-separated)
    # no_proxy_match = *bintray.com*, https://myserver.*
    """))


def get_default_client_conf(force_v1=False):
    return _t_default_client_conf.render(default_profile=DEFAULT_PROFILE_NAME)


class ConanClientConfigParser(ConfigParser, object):

    # So keys are not converted to lowercase, we override the default optionxform
    optionxform = str

    _table_vars = {
        # Environment variable | conan.conf variable | Default value
        "log": [
            ("CONAN_LOG_RUN_TO_OUTPUT", "run_to_output", True),
            ("CONAN_LOG_RUN_TO_FILE", "run_to_file", False),
            ("CONAN_LOGGING_LEVEL", "level", logging.CRITICAL),
            ("CONAN_TRACE_FILE", "trace_file", None),
            ("CONAN_PRINT_RUN_COMMANDS", "print_run_commands", False),
        ],
        "general": [
            ("CONAN_COMPRESSION_LEVEL", "compression_level", 9),
            ("CONAN_NON_INTERACTIVE", "non_interactive", False),
            ("CONAN_SKIP_BROKEN_SYMLINKS_CHECK", "skip_broken_symlinks_check", False),
            ("CONAN_CACHE_NO_LOCKS", "cache_no_locks", False),
            ("CONAN_SYSREQUIRES_SUDO", "sysrequires_sudo", False),
            ("CONAN_SYSREQUIRES_MODE", "sysrequires_mode", None),
            ("CONAN_REQUEST_TIMEOUT", "request_timeout", None),
            ("CONAN_RETRY", "retry", None),
            ("CONAN_RETRY_WAIT", "retry_wait", None),
            ("CONAN_VS_INSTALLATION_PREFERENCE", "vs_installation_preference", None),
            ("CONAN_CPU_COUNT", "cpu_count", None),
            ("CONAN_READ_ONLY_CACHE", "read_only_cache", None),
            ("CONAN_VERBOSE_TRACEBACK", "verbose_traceback", None),
            # http://www.vtk.org/Wiki/CMake_Cross_Compiling
            ("CONAN_CMAKE_GENERATOR", "cmake_generator", None),
            ("CONAN_CMAKE_GENERATOR_PLATFORM", "cmake_generator_platform", None),
            ("CONAN_CMAKE_TOOLCHAIN_FILE", "cmake_toolchain_file", None),
            ("CONAN_CMAKE_SYSTEM_NAME", "cmake_system_name", None),
            ("CONAN_CMAKE_SYSTEM_VERSION", "cmake_system_version", None),
            ("CONAN_CMAKE_SYSTEM_PROCESSOR", "cmake_system_processor", None),
            ("CONAN_CMAKE_FIND_ROOT_PATH", "cmake_find_root_path", None),
            ("CONAN_CMAKE_FIND_ROOT_PATH_MODE_PROGRAM", "cmake_find_root_path_mode_program", None),
            ("CONAN_CMAKE_FIND_ROOT_PATH_MODE_LIBRARY", "cmake_find_root_path_mode_library", None),
            ("CONAN_CMAKE_FIND_ROOT_PATH_MODE_INCLUDE", "cmake_find_root_path_mode_include", None),
            ("CONAN_BASH_PATH", "bash_path", None),
            ("CONAN_MAKE_PROGRAM", "conan_make_program", None),
            ("CONAN_CMAKE_PROGRAM", "conan_cmake_program", None),
            ("CONAN_TEMP_TEST_FOLDER", "temp_test_folder", False),
            ("CONAN_SKIP_VS_PROJECTS_UPGRADE", "skip_vs_projects_upgrade", False),
            ("CONAN_MSBUILD_VERBOSITY", "msbuild_verbosity", None),
            ("CONAN_CACERT_PATH", "cacert_path", None),
            ("CONAN_DEFAULT_PACKAGE_ID_MODE", "default_package_id_mode", None),
            # ("CONAN_DEFAULT_PROFILE_PATH", "default_profile", DEFAULT_PROFILE_NAME),
        ],
        "hooks": [
            ("CONAN_HOOKS", "", None),
        ]
    }

    def __init__(self, filename):
        super(ConanClientConfigParser, self).__init__(allow_no_value=True)
        self.read(filename)
        self.filename = filename
        self._non_interactive = None

    @property
    def env_vars(self):
        ret = {}
        for section, values in self._table_vars.items():
            for env_var, var_name, default_value in values:
                var_name = ".".join([section, var_name]) if var_name else section
                value = self._env_c(var_name, env_var, default_value)
                if value is not None:
                    ret[env_var] = str(value)
        return ret

    def _env_c(self, var_name, env_var_name, default_value):
        """ Returns the value Conan will use: first tries with environment variable,
            then value written in 'conan.conf' and fallback to 'default_value'
        """
        env = os.environ.get(env_var_name, None)
        if env is not None:
            return env
        try:
            return unquote(self.get_item(var_name))
        except ConanException:
            return default_value

    def get_item(self, item):
        """ Return the value stored in 'conan.conf' """
        if not item:
            return load(self.filename)

        tokens = item.split(".", 1)
        section_name = tokens[0]
        try:
            section = self.items(section_name)
        except NoSectionError:
            raise ConanException("'%s' is not a section of conan.conf" % section_name)
        if len(tokens) == 1:
            result = []
            if section_name == "hooks":
                for key, _ in section:
                    result.append(key)
                return ",".join(result)
            else:
                for section_item in section:
                    result.append(" = ".join(section_item))
                return "\n".join(result)
        else:
            key = tokens[1]
            try:
                value = dict(section)[key]
                if " #" in value:  # Comments
                    value = value[:value.find(" #")].strip()
            except KeyError:
                raise ConanException("'%s' doesn't exist in [%s]" % (key, section_name))
            return value

    def set_item(self, key, value):
        tokens = key.split(".", 1)
        if len(tokens) == 1:  # defining full section
            raise ConanException("You can't set a full section, please specify a section.key=value")

        section_name = tokens[0]
        if not self.has_section(section_name):
            self.add_section(section_name)

        key = tokens[1]
        try:
            super(ConanClientConfigParser, self).set(section_name, key, value)
        except ValueError:
            # https://github.com/conan-io/conan/issues/4110
            value = value.replace("%", "%%")
            super(ConanClientConfigParser, self).set(section_name, key, value)

        with open(self.filename, "w") as f:
            self.write(f)

    def rm_item(self, item):
        tokens = item.split(".", 1)
        section_name = tokens[0]
        if not self.has_section(section_name):
            raise ConanException("'%s' is not a section of conan.conf" % section_name)

        if len(tokens) == 1:
            self.remove_section(tokens[0])
        else:
            key = tokens[1]
            if not self.has_option(section_name, key):
                raise ConanException("'%s' doesn't exist in [%s]" % (key, section_name))
            self.remove_option(section_name, key)

        with open(self.filename, "w") as f:
            self.write(f)

    def _get_conf(self, varname):
        """Gets the section from config file or raises an exception"""
        try:
            return self.items(varname)
        except NoSectionError:
            raise ConanException("Invalid configuration, missing %s" % varname)

    @property
    def cache_no_locks(self):
        try:
            return get_env("CONAN_CACHE_NO_LOCKS", False)
        except ConanException:
            return False

    @property
    def request_timeout(self):
        timeout = os.getenv("CONAN_REQUEST_TIMEOUT")
        if not timeout:
            try:
                timeout = self.get_item("general.request_timeout")
            except ConanException:
                return None

        try:
            return float(timeout) if timeout is not None else None
        except ValueError:
            raise ConanException("Specify a numeric parameter for 'request_timeout'")

    @property
    def parallel_download(self):
        try:
            parallel = self.get_item("general.parallel_download")
        except ConanException:
            return None

        try:
            return int(parallel) if parallel is not None else None
        except ValueError:
            raise ConanException("Specify a numeric parameter for 'parallel_download'")

    @property
    def download_cache(self):
        try:
            download_cache = self.get_item("storage.download_cache")
            return download_cache
        except ConanException:
            return None

    @property
    def default_package_id_mode(self):
        try:
            default_package_id_mode = get_env("CONAN_DEFAULT_PACKAGE_ID_MODE")
            if default_package_id_mode is None:
                default_package_id_mode = self.get_item("general.default_package_id_mode")
            return default_package_id_mode
        except ConanException:
            return "semver_direct_mode"

    @property
    def default_python_requires_id_mode(self):
        try:
            default_package_id_mode = get_env("CONAN_DEFAULT_PYTHON_REQUIRES_ID_MODE")
            if default_package_id_mode is None:
                default_package_id_mode = self.get_item("general.default_python_requires_id_mode")
        except ConanException:
            return "minor_mode"
        return default_package_id_mode

    @property
    def storage_path(self):
        # Try with CONAN_STORAGE_PATH
        result = get_env('CONAN_STORAGE_PATH', None)
        if not result:
            # Try with conan.conf "path"
            try:
                # TODO: Fix this mess for Conan 2.0
                env_conan_user_home = os.getenv("CONAN_USER_HOME")
                current_dir = os.path.dirname(self.filename)
                # if env var is declared, any specified path will be relative to CONAN_USER_HOME
                # even with the ~/
                result = dict(self._get_conf("storage"))["path"]
                if result.startswith("."):
                    result = os.path.abspath(os.path.join(current_dir, result))
                elif result[:2] == "~/":
                    if env_conan_user_home:
                        result = os.path.join(env_conan_user_home, result[2:])
            except (KeyError, ConanException):  # If storage not defined, to return None
                pass

        if result:
            result = conan_expand_user(result)
            if not os.path.isabs(result):
                raise ConanException("Conan storage path has to be an absolute path")
        return result

    @property
    def proxies(self):
        try:  # optional field, might not exist
            proxies = self._get_conf("proxies")
        except Exception:
            return None
        result = {}
        # Handle proxy specifications of the form:
        # http = http://proxy.xyz.com
        #   special-host.xyz.com = http://special-proxy.xyz.com
        # (where special-proxy.xyz.com is only used as a proxy when special-host.xyz.com)
        for scheme, proxy_string in proxies or []:
            if proxy_string is None or proxy_string == "None":
                result[scheme] = None
            else:
                for line in proxy_string.splitlines():
                    proxy_value = [t.strip() for t in line.split("=", 1)]
                    if len(proxy_value) == 2:
                        result[scheme+"://"+proxy_value[0]] = proxy_value[1]
                    elif proxy_value[0]:
                        result[scheme] = proxy_value[0]
        return result

    @property
    def cacert_path(self):
        try:
            cacert_path = get_env("CONAN_CACERT_PATH")
            if not cacert_path:
                cacert_path = self.get_item("general.cacert_path")
        except ConanException:
            cacert_path = os.path.join(os.path.dirname(self.filename), CACERT_FILE)
        else:
            # For explicit cacert files, the file should already exist
            if not os.path.exists(cacert_path):
                raise ConanException("Configured file for 'cacert_path'"
                                     " doesn't exist: '{}'".format(cacert_path))
        return cacert_path

    @property
    def client_cert_path(self):
        cache_folder = os.path.dirname(self.filename)
        try:
            path = self.get_item("general.client_cert_path")
        except ConanException:
            path = os.path.join(cache_folder, "client.crt")
        else:
            # For explicit cacert files, the file should already exist
            path = os.path.join(cache_folder, path)
            if not os.path.exists(path):
                raise ConanException("Configured file for 'client_cert_path'"
                                     " doesn't exist: '{}'".format(path))
        return os.path.normpath(path)

    @property
    def client_cert_key_path(self):
        cache_folder = os.path.dirname(self.filename)
        try:
            path = self.get_item("general.client_cert_key_path")
        except ConanException:
            path = os.path.join(cache_folder, "client.key")
        else:
            # For explicit cacert files, the file should already exist
            path = os.path.join(cache_folder, path)
            if not os.path.exists(path):
                raise ConanException("Configured file for 'client_cert_key_path'"
                                     " doesn't exist: '{}'".format(path))
        return os.path.normpath(path)

    @property
    def hooks(self):
        hooks = get_env("CONAN_HOOKS", list())
        if not hooks:
            try:
                hooks = self._get_conf("hooks")
                hooks = [k for k, _ in hooks]
            except Exception:
                hooks = []
        return hooks

    @property
    def non_interactive(self):
        if self._non_interactive is None:
            try:
                non_interactive = get_env("CONAN_NON_INTERACTIVE")
                if non_interactive is None:
                    non_interactive = self.get_item("general.non_interactive")
                self._non_interactive = non_interactive.lower() in ("1", "true")
            except ConanException:
                self._non_interactive = False
        return self._non_interactive

    @non_interactive.setter
    def non_interactive(self, value):
        # Made this because uploads in parallel need a way to disable the interactive
        # FIXME: Can't we fail in the command line directly if no interactive?
        #        see uploader.py  if parallel_upload:
        self._non_interactive = value

    @property
    def logging_level(self):
        try:
            level = get_env("CONAN_LOGGING_LEVEL")
            if level is None:
                level = self.get_item("log.level")
            try:
                parsed_level = ConanClientConfigParser.get_log_level_by_name(level)
                level = parsed_level if parsed_level is not None else int(level)
            except Exception:
                level = logging.CRITICAL
            return level
        except ConanException:
            return logging.CRITICAL

    @property
    def logging_file(self):
        return get_env('CONAN_LOGGING_FILE', None)

    @property
    def print_commands_to_output(self):
        try:
            print_commands_to_output = get_env("CONAN_PRINT_RUN_COMMANDS")
            if print_commands_to_output is None:
                print_commands_to_output = self.get_item("log.print_run_commands")
            return print_commands_to_output.lower() in ("1", "true")
        except ConanException:
            return False

    @property
    def retry(self):
        retry = os.getenv("CONAN_RETRY")
        if not retry:
            try:
                retry = self.get_item("general.retry")
            except ConanException:
                return None

        try:
            return int(retry) if retry is not None else None
        except ValueError:
            raise ConanException("Specify a numeric parameter for 'retry'")

    @property
    def retry_wait(self):
        retry_wait = os.getenv("CONAN_RETRY_WAIT")
        if not retry_wait:
            try:
                retry_wait = self.get_item("general.retry_wait")
            except ConanException:
                return None

        try:
            return int(retry_wait) if retry_wait is not None else None
        except ValueError:
            raise ConanException("Specify a numeric parameter for 'retry_wait'")

    @property
    def generate_run_log_file(self):
        try:
            generate_run_log_file = get_env("CONAN_LOG_RUN_TO_FILE")
            if generate_run_log_file is None:
                generate_run_log_file = self.get_item("log.run_to_file")
            return generate_run_log_file.lower() in ("1", "true")
        except ConanException:
            return False

    @property
    def log_run_to_output(self):
        try:
            log_run_to_output = get_env("CONAN_LOG_RUN_TO_OUTPUT")
            if log_run_to_output is None:
                log_run_to_output = self.get_item("log.run_to_output")
            return log_run_to_output.lower() in ("1", "true")
        except ConanException:
            return True

    @staticmethod
    def get_log_level_by_name(level_name):
        levels = {
            "critical": logging.CRITICAL,
            "error": logging.ERROR,
            "warning": logging.WARNING,
            "warn": logging.WARNING,
            "info": logging.INFO,
            "debug": logging.DEBUG,
            "notset": logging.NOTSET
        }
        return levels.get(str(level_name).lower())

    @property
    def config_install_interval(self):
        item = "general.config_install_interval"
        try:
            interval = self.get_item(item)
        except ConanException:
            return None

        try:
            return timedelta_from_text(interval)
        except Exception:
            self.rm_item(item)
            raise ConanException("Incorrect definition of general.config_install_interval: {}. "
                                 "Removing it from conan.conf to avoid possible loop error."
                                 .format(interval))

    @property
    def required_conan_version(self):
        try:
            return self.get_item("general.required_conan_version")
        except ConanException:
            return None<|MERGE_RESOLUTION|>--- conflicted
+++ resolved
@@ -13,21 +13,6 @@
 from conans.util.files import load
 
 _t_default_settings_yml = Template(textwrap.dedent("""
-<<<<<<< HEAD
-=======
-    # Only for cross building, 'os_build/arch_build' is the system that runs Conan
-    os_build: [Windows, WindowsStore, Linux, Macos, FreeBSD, SunOS, AIX]
-    arch_build: [x86, x86_64, ppc32be, ppc32, ppc64le, ppc64, armv5el, armv5hf, armv6, armv7, armv7hf, armv7s, armv7k, armv8, armv8_32, armv8.3, sparc, sparcv9, mips, mips64, avr, s390, s390x, sh4le, e2k-v2, e2k-v3, e2k-v4, e2k-v5, e2k-v6, e2k-v7]
-
-    # Only for building cross compilation tools, 'os_target/arch_target' is the system for
-    # which the tools generate code
-    os_target: [Windows, Linux, Macos, Android, iOS, watchOS, tvOS, FreeBSD, SunOS, AIX, Arduino, Neutrino]
-    arch_target: [x86, x86_64, ppc32be, ppc32, ppc64le, ppc64, armv5el, armv5hf, armv6, armv7, armv7hf, armv7s, armv7k, armv8, armv8_32, armv8.3, sparc, sparcv9, mips, mips64, avr, s390, s390x, asm.js, wasm, sh4le, e2k-v2, e2k-v3, e2k-v4, e2k-v5, e2k-v6, e2k-v7, xtensalx6, xtensalx106]
-
-    # Rest of the settings are "host" settings:
-    # - For native building/cross building: Where the library/program will run.
-    # - For building cross compilation tools: Where the cross compiler will run.
->>>>>>> a0b2ab74
     os:
         Windows:
             subsystem: [None, cygwin, msys, msys2, wsl]

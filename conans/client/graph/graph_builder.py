--- conflicted
+++ resolved
@@ -63,7 +63,6 @@
         # Handle a requirement of a node. There are 2 possibilities
         #    node -(require)-> new_node (creates a new node in the graph)
         #    node -(require)-> previous (creates a diamond with a previously existing node)
-
         # TODO: allow bootstrapping, use references instead of names
         # print("  Expanding require ", node, "->", require)
         previous = node.check_downstream_exists(require)
@@ -72,7 +71,6 @@
             prev_require, prev_node, base_previous = previous
             # print("  Existing previous requirements from ", base_previous, "=>", prev_require)
 
-<<<<<<< HEAD
             if prev_require is None:
                 raise GraphError.loop(node, require, prev_node)
 
@@ -93,82 +91,6 @@
             require.process_package_type(node, prev_node)
             graph.add_edge(node, prev_node, require)
             node.propagate_closing_loop(require, prev_node)
-=======
-    def extend_build_requires(self, graph, node, build_requires_refs, check_updates, update,
-                              remotes, profile_host, profile_build, graph_lock):
-        # The options that will be defined in the node will be the real options values that have
-        # been already propagated downstream from the dependency graph. This will override any
-        # other possible option in the build_requires dependency graph. This means that in theory
-        # an option conflict while expanding the build_requires is impossible
-        node.conanfile.build_requires_options.clear_unscoped_options()
-        new_options = node.conanfile.build_requires_options._reqs_options
-        # FIXME: Convert to pattern-based for build_requires, do not fail hard if some option
-        #  was removed
-        if profile_build:  # Apply the fix only for the 2 profile scenario
-            new_options = {k+"*": v for k, v in new_options.items()}
-        new_reqs = Requirements()
-
-        conanfile = node.conanfile
-        scope = conanfile.display_name
-
-        build_requires = []
-        for ref, context in build_requires_refs:
-            r = Requirement(ref)
-            r.build_require = True
-            r.build_require_context = context
-            r.force_host_context = getattr(ref, "force_host_context", False)
-            build_requires.append(r)
-
-        if graph_lock:
-            graph_lock.pre_lock_node(node)
-            # TODO: Add info about context?
-            graph_lock.lock_node(node, build_requires, build_requires=True)
-
-        for require in build_requires:
-            self._resolve_alias(node, require, graph, update, update, remotes)
-        self._resolve_ranges(graph, build_requires, scope, update, remotes)
-
-        for br in build_requires:
-            context_switch = bool(br.build_require_context == CONTEXT_BUILD)
-            populate_settings_target = context_switch  # Avoid 'settings_target' for BR-host
-            self._expand_require(br, node, graph, check_updates, update,
-                                 remotes, profile_host, profile_build, new_reqs, new_options,
-                                 graph_lock, context_switch=context_switch,
-                                 populate_settings_target=populate_settings_target)
-
-        new_nodes = set(n for n in graph.nodes if n.package_id is None)
-        # This is to make sure that build_requires have precedence over the normal requires
-        node.public_closure.sort(key_fn=lambda x: x not in new_nodes)
-        return new_nodes
-
-    def _expand_node(self, node, graph, down_reqs, down_ref, down_options, check_updates, update,
-                     remotes, profile_host, profile_build, graph_lock):
-        """ expands the dependencies of the node, recursively
-
-        param node: Node object to be expanded in this step
-        down_reqs: the Requirements as coming from downstream, which can overwrite current
-                    values
-        param down_ref: ConanFileReference of who is depending on current node for this expansion
-        """
-        # basic node configuration: calling configure() and requirements() and version-ranges
-        new_options, new_reqs = self._get_node_requirements(node, graph, down_ref, down_options,
-                                                            down_reqs, graph_lock, update, remotes)
-
-        # Expand each one of the current requirements
-        for require in node.conanfile.requires.values():
-            if require.override:
-                continue
-            self._expand_require(require, node, graph, check_updates, update, remotes, profile_host,
-                                 profile_build, new_reqs, new_options, graph_lock,
-                                 context_switch=False)
-
-    def _resolve_ranges(self, graph, requires, consumer, update, remotes):
-        for require in requires:
-            if require.locked_id:  # if it is locked, nothing to resolved
-                continue
-            self._resolver.resolve(require, consumer, update, remotes)
-        self._resolve_cached_alias(requires, graph)
->>>>>>> 31e26422
 
     @staticmethod
     def _conflicting_version(require, node,

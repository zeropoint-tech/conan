import os
import platform
import re
import tempfile
import textwrap

from conan.api.output import ConanOutput
from conans.model.version import Version
from conans.util.files import save
from conans.util.runners import check_output_runner, detect_runner


def detect_os():
    the_os = platform.system()
    if the_os == "Darwin":
        the_os = "Macos"
    return the_os


def detect_arch():
    machine = platform.machine()
    arch = None
    system = platform.system()

    # special detectors
    if system == "SunOS":
        arch = _get_solaris_architecture()
    elif system == "AIX":
        arch = _get_aix_architecture()
    if arch:
        return arch

    if "ppc64le" in machine:
        return "ppc64le"
    elif "ppc64" in machine:
        return "ppc64"
    elif "ppc" in machine:
        return "ppc32"
    elif "mips64" in machine:
        return "mips64"
    elif "mips" in machine:
        return "mips"
    elif "sparc64" in machine:
        return "sparcv9"
    elif "sparc" in machine:
        return "sparc"
    elif "aarch64" in machine:
        return "armv8"
    elif "arm64" in machine:
        return "armv8"
    elif "ARM64" in machine:
        return "armv8"
    elif 'riscv64' in machine:
        return "riscv64"
    elif "riscv32" in machine:
        return 'riscv32'
    elif "64" in machine:
        return "x86_64"
    elif "86" in machine:
        return "x86"
    elif "armv8" in machine:
        return "armv8"
    elif "armv7" in machine:
        return "armv7"
    elif "arm" in machine:
        return "armv6"
    elif "s390x" in machine:
        return "s390x"
    elif "s390" in machine:
        return "s390"
    elif "sun4v" in machine:
        return "sparc"
    elif "e2k" in machine:
        return _get_e2k_architecture()

    return None


def _get_solaris_architecture():
    # under intel solaris, platform.machine()=='i86pc' so we need to handle
    # it early to suport 64-bit
    processor = platform.processor()
    kernel_bitness, elf = platform.architecture()
    if "sparc" in processor:
        return "sparcv9" if kernel_bitness == "64bit" else "sparc"
    elif "i386" in processor:
        return "x86_64" if kernel_bitness == "64bit" else "x86"


def _get_aix_conf(options=None):
    options = " %s" % options if options else ""
    try:
        ret = check_output_runner("getconf%s" % options).strip()
        return ret
    except Exception as e:
        ConanOutput(scope="detect_api").warning(f"Couldn't get aix getconf {e}")
        return None


def _get_aix_architecture():
    processor = platform.processor()
    if "powerpc" in processor:
        kernel_bitness = _get_aix_conf("KERNEL_BITMODE")
        if kernel_bitness:
            return "ppc64" if kernel_bitness == "64" else "ppc32"
    elif "rs6000" in processor:
        return "ppc32"


def _get_e2k_architecture():
    return {
        "E1C+": "e2k-v4",  # Elbrus 1C+ and Elbrus 1CK
        "E2C+": "e2k-v2",  # Elbrus 2CM
        "E2C+DSP": "e2k-v2",  # Elbrus 2C+
        "E2C3": "e2k-v6",  # Elbrus 2C3
        "E2S": "e2k-v3",  # Elbrus 2S (aka Elbrus 4C)
        "E8C": "e2k-v4",  # Elbrus 8C and Elbrus 8C1
        "E8C2": "e2k-v5",  # Elbrus 8C2 (aka Elbrus 8CB)
        "E12C": "e2k-v6",  # Elbrus 12C
        "E16C": "e2k-v6",  # Elbrus 16C
        "E32C": "e2k-v7",  # Elbrus 32C
    }.get(platform.processor())


def detect_libcxx(compiler, version, compiler_exe=None):
    assert isinstance(version, Version)

    def _detect_gcc_libcxx(version_, executable):
        output = ConanOutput(scope="detect_api")
        # Assumes a working g++ executable
        if executable == "g++":  # we can rule out old gcc versions
            new_abi_available = version_ >= "5.1"
            if not new_abi_available:
                return "libstdc++"

        main = textwrap.dedent("""
            #include <string>

            using namespace std;
            static_assert(sizeof(std::string) != sizeof(void*), "using libstdc++");
            int main(){}
            """)
        t = tempfile.mkdtemp()
        filename = os.path.join(t, "main.cpp")
        save(filename, main)
        old_path = os.getcwd()
        os.chdir(t)
        try:
            error, out_str = detect_runner("%s main.cpp -std=c++11" % executable)
            if error:
                if "using libstdc++" in out_str:
                    output.info("gcc C++ standard library: libstdc++")
                    return "libstdc++"
                # Other error, but can't know, lets keep libstdc++11
                output.warning("compiler.libcxx check error: %s" % out_str)
                output.warning("Couldn't deduce compiler.libcxx for gcc>=5.1, assuming libstdc++11")
            else:
                output.info("gcc C++ standard library: libstdc++11")
            return "libstdc++11"
        finally:
            os.chdir(old_path)

        # This is not really a detection in most cases
        # Get compiler C++ stdlib

    if compiler == "apple-clang":
        return "libc++"
    elif compiler == "gcc":
        libcxx = _detect_gcc_libcxx(version, compiler_exe or "g++")
        return libcxx
    elif compiler == "cc":
        if platform.system() == "SunOS":
            return "libstdcxx4"
    elif compiler == "clang":
        if platform.system() == "FreeBSD":
            return "libc++"
        elif platform.system() == "Darwin":
            return "libc++"
        elif platform.system() == "Windows":
            return  # by default windows will assume LLVM/Clang with VS backend
        else:  # Linux
            libcxx = _detect_gcc_libcxx(version, compiler_exe or "clang++")
            return libcxx
    elif compiler == "sun-cc":
        return "libCstd"
    elif compiler == "mcst-lcc":
        return "libstdc++"
    elif compiler == "intel-cc":
        return "libstdc++11"    


def default_msvc_runtime(compiler):
    if platform.system() != "Windows":
        return None, None
    if compiler == "clang":
        # It could be LLVM/Clang with VS runtime or Msys2 with libcxx
        ConanOutput(scope="detect_api").warning("Assuming LLVM/Clang in Windows with VS 17 2022")
        ConanOutput(scope="detect_api").warning("If Msys2/Clang need to remove compiler.runtime* "
                                                "and define compiler.libcxx")
        return "dynamic", "v143"
    elif compiler == "msvc":
        # Add default mandatory fields for MSVC compiler
        return "dynamic", None
    return None, None


def default_cppstd(compiler, compiler_version):
    """ returns the default cppstd for the compiler-version. This is not detected, just the default
    """

    def _clang_cppstd_default(version):
        if version >= "16":
            return "gnu17"
        # Official docs are wrong, in 6.0 the default is gnu14 to follow gcc's choice
        return "gnu98" if version < "6" else "gnu14"

    def _gcc_cppstd_default(version):
        if version >= "11":
            return "gnu17"
        return "gnu98" if version < "6" else "gnu14"

    def _visual_cppstd_default(version):
        if version >= "190":  # VS 2015 update 3 only
            return "14"
        return None

    def _mcst_lcc_cppstd_default(version):
        return "gnu14" if version >= "1.24" else "gnu98"

    def _intel_cppstd_default(version):
        tokens = version.main
        major = tokens[0]
        # https://www.intel.com/content/www/us/en/developer/articles/troubleshooting/icx-changes-default-cpp-std-to-cpp17-with-2023.html
        return "17" if major >= "2023" else "14"

    default = {"gcc": _gcc_cppstd_default(compiler_version),
               "clang": _clang_cppstd_default(compiler_version),
               "apple-clang": "gnu98",
               "intel-cc": _intel_cppstd_default(compiler_version),
               "msvc": _visual_cppstd_default(compiler_version),
               "mcst-lcc": _mcst_lcc_cppstd_default(compiler_version)}.get(str(compiler), None)
    return default


def detect_cppstd(compiler, compiler_version):
    cppstd = default_cppstd(compiler, compiler_version)
    if compiler == "apple-clang" and compiler_version >= "11":
        # Conan does not detect the default cppstd for apple-clang,
        # because it's still 98 for the compiler (eben though xcode uses newer in projects)
        # and having it be so old would be annoying for users
        cppstd = "gnu17"
    return cppstd


def detect_default_compiler():
    """
        find the default compiler on the build machine
        search order and priority:
        1. CC and CXX environment variables are always top priority
        2. Visual Studio detection (Windows only) via vswhere or registry or environment variables
        3. Apple Clang (Mac only)
        4. cc executable
        5. gcc executable
        6. clang executable
        """
    output = ConanOutput(scope="detect_api")
    cc = os.environ.get("CC", "")
    cxx = os.environ.get("CXX", "")
    if cc or cxx:  # Env defined, use them
        output.info("CC and CXX: %s, %s " % (cc or "None", cxx or "None"))
        command = cc or cxx
        if "clang" in command.lower():
            return _clang_compiler(command)
        if "gcc" in command or "g++" in command or "c++" in command:
            gcc, gcc_version, compiler_exe = _gcc_compiler(command)
            if platform.system() == "Darwin" and gcc is None:
                output.error("%s detected as a frontend using apple-clang. "
                             "Compiler not supported" % command)
<<<<<<< HEAD
            return gcc, gcc_version
        if "icpx" in command or "icx" in command:
            intel, intel_version = _intel_compiler(command)
            return intel, intel_version        
=======
            return gcc, gcc_version, compiler_exe
>>>>>>> aa75401a
        if platform.system() == "SunOS" and command.lower() == "cc":
            return _sun_cc_compiler(command)
        if (platform.system() == "Windows" and command.rstrip('"').endswith(("cl", "cl.exe"))
            and "clang" not in command):
            return _msvc_cl_compiler(command)

        # I am not able to find its version
        output.error("Not able to automatically detect '%s' version" % command)
        return None, None, None

    if platform.system() == "Windows":
        version = _detect_vs_ide_version()
        version = {"17": "193", "16": "192", "15": "191"}.get(str(version))  # Map to compiler
        if version:
            return 'msvc', Version(version), None

    if platform.system() == "SunOS":
        sun_cc, sun_cc_version, compiler_exe = _sun_cc_compiler()
        if sun_cc:
            return sun_cc, sun_cc_version, compiler_exe

    if platform.system() in ["Darwin", "FreeBSD"]:
        clang, clang_version, compiler_exe = _clang_compiler()  # prioritize clang
        if clang:
            return clang, clang_version, compiler_exe
        return
    else:
        gcc, gcc_version, compiler_exe = _gcc_compiler()
        if gcc:
            return gcc, gcc_version, compiler_exe
        return _clang_compiler()


def default_msvc_ide_version(version):
    version = {"193": "17", "192": "16", "191": "15"}.get(str(version))
    if version:
        return Version(version)


def _detect_vs_ide_version():
    from conans.client.conf.detect_vs import vs_installation_path
    msvc_versions = "17", "16", "15"
    for version in msvc_versions:
        vs_path = os.getenv('vs%s0comntools' % version)
        path = vs_path or vs_installation_path(version)
        if path:
            ConanOutput(scope="detect_api").info("Found msvc %s" % version)
            return Version(version)
    return None


def _gcc_compiler(compiler_exe="gcc"):
    try:
        if platform.system() == "Darwin":
            # In Mac OS X check if gcc is a fronted using apple-clang
            _, out = detect_runner("%s --version" % compiler_exe)
            out = out.lower()
            if "clang" in out:
                return None, None, None

        ret, out = detect_runner('%s -dumpversion' % compiler_exe)
        if ret != 0:
            return None, None, None
        compiler = "gcc"
        installed_version = re.search(r"([0-9]+(\.[0-9])?)", out).group()
        # Since GCC 7.1, -dumpversion return the major version number
        # only ("7"). We must use -dumpfullversion to get the full version
        # number ("7.1.1").
        if installed_version:
            ConanOutput(scope="detect_api").info("Found %s %s" % (compiler, installed_version))
            return compiler, Version(installed_version), compiler_exe
    except (Exception,):  # to disable broad-except
        return None, None, None


def detect_compiler():
    ConanOutput(scope="detect_api").warning("detect_compiler() is deprecated, use detect_default_compiler()", warn_tag="deprecated")
    compiler, version, _ = detect_default_compiler()
    return compiler, version

def _intel_compiler(compiler_exe="icx"):
    try:
        ret, out = detect_runner("%s --version" % compiler_exe)
        if ret != 0:
            return None, None
        compiler = "intel-cc"
        installed_version = re.search(r"(202[0-9]+(\.[0-9])?)", out).group()
        if installed_version:
            ConanOutput(scope="detect_api").info("Found %s %s" % (compiler, installed_version))
            return compiler, Version(installed_version)
    except (Exception,):  # to disable broad-except
        return None, None

def _sun_cc_compiler(compiler_exe="cc"):
    try:
        _, out = detect_runner('%s -V' % compiler_exe)
        compiler = "sun-cc"
        installed_version = re.search(r"Sun C.*([0-9]+\.[0-9]+)", out)
        if installed_version:
            installed_version = installed_version.group(1)
        else:
            installed_version = re.search(r"([0-9]+\.[0-9]+)", out).group()
        if installed_version:
            ConanOutput(scope="detect_api").info("Found %s %s" % (compiler, installed_version))
            return compiler, Version(installed_version), compiler_exe
    except (Exception,):  # to disable broad-except
        return None, None, None


def _clang_compiler(compiler_exe="clang"):
    try:
        ret, out = detect_runner('%s --version' % compiler_exe)
        if ret != 0:
            return None, None, None
        if "Apple" in out:
            compiler = "apple-clang"
        elif "clang version" in out:
            compiler = "clang"
        else:
            return None, None, None
        installed_version = re.search(r"([0-9]+\.[0-9])", out).group()
        if installed_version:
            ConanOutput(scope="detect_api").info("Found %s %s" % (compiler, installed_version))
            return compiler, Version(installed_version), compiler_exe
    except (Exception,):  # to disable broad-except
        return None, None, None


def _msvc_cl_compiler(compiler_exe="cl"):
    """ only if CC/CXX env-vars are defined pointing to cl.exe, and the VS environment must
    be active to have them in the path
    """
    try:
        compiler_exe = compiler_exe.strip('"')
        ret, out = detect_runner(f'"{compiler_exe}" /?')
        if ret != 0:
            return None, None, None
        first_line = out.splitlines()[0]
        if "Microsoft" not in first_line:
            return None, None, None
        compiler = "msvc"
        version_regex = re.search(r"(?P<major>[0-9]+)\.(?P<minor>[0-9]+)\.([0-9]+)\.?([0-9]+)?",
                                  first_line)
        if not version_regex:
            return None, None, None
        # 19.36.32535 -> 193
        version = f"{version_regex.group('major')}{version_regex.group('minor')[0]}"
        return compiler, Version(version), compiler_exe
    except (Exception,):  # to disable broad-except
        return None, None, None


def default_compiler_version(compiler, version):
    """ returns the default version that Conan uses in profiles, typically dropping some
    of the minor or patch digits, that do not affect binary compatibility
    """
    output = ConanOutput(scope="detect_api")
    tokens = version.main
    major = tokens[0]
    minor = tokens[1] if len(tokens) > 1 else 0
    if compiler == "clang" and major >= 8:
        output.info("clang>=8, using the major as version")
        return major
    elif compiler == "gcc" and major >= 5:
        output.info("gcc>=5, using the major as version")
        return major
    elif compiler == "apple-clang" and major >= 13:
        output.info("apple-clang>=13, using the major as version")
        return major
    elif compiler == "intel" and (major < 19 or (major == 19 and minor == 0)):
        return major
    elif compiler == "msvc":
        return major
    elif compiler == "intel-cc":
        return major
    return version<|MERGE_RESOLUTION|>--- conflicted
+++ resolved
@@ -276,14 +276,10 @@
             if platform.system() == "Darwin" and gcc is None:
                 output.error("%s detected as a frontend using apple-clang. "
                              "Compiler not supported" % command)
-<<<<<<< HEAD
-            return gcc, gcc_version
+            return gcc, gcc_version, compiler_exe
         if "icpx" in command or "icx" in command:
-            intel, intel_version = _intel_compiler(command)
-            return intel, intel_version        
-=======
-            return gcc, gcc_version, compiler_exe
->>>>>>> aa75401a
+            intel, intel_version, compiler_exe = _intel_compiler(command)
+            return intel, intel_version, compiler_exe
         if platform.system() == "SunOS" and command.lower() == "cc":
             return _sun_cc_compiler(command)
         if (platform.system() == "Windows" and command.rstrip('"').endswith(("cl", "cl.exe"))
@@ -373,9 +369,9 @@
         installed_version = re.search(r"(202[0-9]+(\.[0-9])?)", out).group()
         if installed_version:
             ConanOutput(scope="detect_api").info("Found %s %s" % (compiler, installed_version))
-            return compiler, Version(installed_version)
+            return compiler, Version(installed_version), compiler_exe
     except (Exception,):  # to disable broad-except
-        return None, None
+        return None, None, None
 
 def _sun_cc_compiler(compiler_exe="cc"):
     try:

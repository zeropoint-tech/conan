import os
import textwrap
from collections import OrderedDict
from contextlib import contextmanager

from conans.client.subsystems import deduce_subsystem, WINDOWS, subsystem_path
from conans.errors import ConanException
from conans.model.recipe_ref import ref_matches
from conans.util.files import save


class _EnvVarPlaceHolder:
    pass


def environment_wrap_command(env_filenames, env_folder, cmd, subsystem=None,
                             accepted_extensions=None):
    if not env_filenames:
        return cmd
    filenames = [env_filenames] if not isinstance(env_filenames, list) else env_filenames
    bats, shs, ps1s = [], [], []

    accept = accepted_extensions or ("ps1", "bat", "sh")
    # TODO: This implemantation is dirty, improve it
    for f in filenames:
        f = f if os.path.isabs(f) else os.path.join(env_folder, f)
        if f.lower().endswith(".sh"):
            if os.path.isfile(f) and "sh" in accept:
                f = subsystem_path(subsystem, f)
                shs.append(f)
        elif f.lower().endswith(".bat"):
            if os.path.isfile(f) and "bat" in accept:
                bats.append(f)
        elif f.lower().endswith(".ps1") and "ps1" in accept:
            if os.path.isfile(f):
                ps1s.append(f)
        else:  # Simple name like "conanrunenv"
            path_bat = "{}.bat".format(f)
            path_sh = "{}.sh".format(f)
            path_ps1 = "{}.ps1".format(f)
            if os.path.isfile(path_bat) and "bat" in accept:
                bats.append(path_bat)
            if os.path.isfile(path_ps1) and "ps1" in accept:
                ps1s.append(path_ps1)
            if os.path.isfile(path_sh) and "sh" in accept:
                path_sh = subsystem_path(subsystem, path_sh)
                shs.append(path_sh)

    if bool(bats) + bool(shs) + bool(ps1s) > 1:
        raise ConanException("Cannot wrap command with different envs,"
                             " {} - {} - {}".format(bats, shs, ps1s))

    if bats:
        launchers = " && ".join('"{}"'.format(b) for b in bats)
        return '{} && {}'.format(launchers, cmd)
    elif shs:
        launchers = " && ".join('. "{}"'.format(f) for f in shs)
        return '{} && {}'.format(launchers, cmd)
    elif ps1s:
        # TODO: at the moment it only works with path without spaces
        launchers = " ; ".join('{}'.format(f) for f in ps1s)
        return 'powershell.exe {} ; cmd /c {}'.format(launchers, cmd)
    else:
        return cmd


class _EnvValue:
    def __init__(self, name, value=None, separator=" ", path=False):
        self._name = name
        self._values = [] if value is None else value if isinstance(value, list) else [value]
        self._path = path
        self._sep = separator

    def dumps(self):
        result = []
        path = "(path)" if self._path else ""
        if not self._values:  # Empty means unset
            result.append("{}=!".format(self._name))
        elif _EnvVarPlaceHolder in self._values:
            index = self._values.index(_EnvVarPlaceHolder)
            for v in self._values[:index]:
                result.append("{}=+{}{}".format(self._name, path, v))
            for v in self._values[index+1:]:
                result.append("{}+={}{}".format(self._name, path, v))
        else:
            append = ""
            for v in self._values:
                result.append("{}{}={}{}".format(self._name, append, path, v))
                append = "+"
        return "\n".join(result)

    def copy(self):
        return _EnvValue(self._name, self._values, self._sep, self._path)

    @property
    def is_path(self):
        return self._path

    def remove(self, value):
        self._values.remove(value)

    def append(self, value, separator=None):
        if separator is not None:
            self._sep = separator
        if isinstance(value, list):
            self._values.extend(value)
        else:
            self._values.append(value)

    def prepend(self, value, separator=None):
        if separator is not None:
            self._sep = separator
        if isinstance(value, list):
            self._values = value + self._values
        else:
            self._values.insert(0, value)

    def compose_env_value(self, other):
        """
        :type other: _EnvValue
        """
        try:
            index = self._values.index(_EnvVarPlaceHolder)
        except ValueError:  # It doesn't have placeholder
            pass
        else:
            new_value = self._values[:]  # do a copy
            new_value[index:index + 1] = other._values  # replace the placeholder
            self._values = new_value

    def get_str(self, placeholder, subsystem, pathsep):
        """
        :param subsystem:
        :param placeholder: a OS dependant string pattern of the previous env-var value like
        $PATH, %PATH%, et
        :param pathsep: The path separator, typically ; or :
        :return: a string representation of the env-var value, including the $NAME-like placeholder
        """
        values = []
        for v in self._values:
            if v is _EnvVarPlaceHolder:
                if placeholder:
                    values.append(placeholder.format(name=self._name))
            else:
                if self._path:
                    v = subsystem_path(subsystem, v)
                values.append(v)
        if self._path:
            return pathsep.join(values)

        return self._sep.join(values)

    def get_value(self, subsystem, pathsep):
        previous_value = os.getenv(self._name)
        return self.get_str(previous_value, subsystem, pathsep)

<<<<<<< HEAD
    def deploy_base_folder(self, package_folder, deploy_folder):
        """Make the path relative to the deploy_folder"""
        if not self._path:
            return
        for i, v in enumerate(self._values):
            if v is _EnvVarPlaceHolder:
                continue
            rel_path = os.path.relpath(v, package_folder)
            self._values[i] = os.path.join(deploy_folder, rel_path)
=======
    def set_relative_base_folder(self, folder):
        if not self._path:
            return
        self._values = [os.path.join(folder, v) if v != _EnvVarPlaceHolder else v
                        for v in self._values]
>>>>>>> aa8b1139


class Environment:
    """
    Generic class that helps to define modifications to the environment variables.
    """

    def __init__(self):
        # It being ordered allows for Windows case-insensitive composition
        self._values = OrderedDict()  # {var_name: [] of values, including separators}

    def __bool__(self):
        return bool(self._values)

    def copy(self):
        e = Environment()
        e._values = self._values.copy()
        return e

    def __repr__(self):
        return repr(self._values)

    def dumps(self):

        """
        :return: A string with a profile-like original definition, not the full environment
                 values
        """
        return "\n".join([v.dumps() for v in reversed(self._values.values())])

    def define(self, name, value, separator=" "):
        """
        Define `name` environment variable with value `value`

        :param name: Name of the variable
        :param value: Value that the environment variable will take
        :param separator: The character to separate appended or prepended values
        """
        self._values[name] = _EnvValue(name, value, separator, path=False)

    def define_path(self, name, value):
        self._values[name] = _EnvValue(name, value, path=True)

    def unset(self, name):
        """
        clears the variable, equivalent to a unset or set XXX=

        :param name: Name of the variable to unset
        """
        self._values[name] = _EnvValue(name, None)

    def append(self, name, value, separator=None):
        """
        Append the `value` to an environment variable `name`

        :param name: Name of the variable to append a new value
        :param value: New value
        :param separator: The character to separate the appended value with the previous value. By default it will use a blank space.
        """
        self._values.setdefault(name, _EnvValue(name, _EnvVarPlaceHolder)).append(value, separator)

    def append_path(self, name, value):
        """
        Similar to "append" method but indicating that the variable is a filesystem path. It will automatically handle the path separators depending on the operating system.

        :param name: Name of the variable to append a new value
        :param value: New value
        """
        self._values.setdefault(name, _EnvValue(name, _EnvVarPlaceHolder, path=True)).append(value)

    def prepend(self, name, value, separator=None):
        """
        Prepend the `value` to an environment variable `name`

        :param name: Name of the variable to prepend a new value
        :param value: New value
        :param separator: The character to separate the prepended value with the previous value
        """
        self._values.setdefault(name, _EnvValue(name, _EnvVarPlaceHolder)).prepend(value, separator)

    def prepend_path(self, name, value):
        """
        Similar to "prepend" method but indicating that the variable is a filesystem path. It will automatically handle the path separators depending on the operating system.

        :param name: Name of the variable to prepend a new value
        :param value: New value
        """
        self._values.setdefault(name, _EnvValue(name, _EnvVarPlaceHolder, path=True)).prepend(value)

    def remove(self, name, value):
        """
        Removes the `value` from the variable `name`.

        :param name: Name of the variable
        :param value: Value to be removed.
        """
        self._values[name].remove(value)

    def compose_env(self, other):
        """
        Compose an Environment object with another one.
        ``self`` has precedence, the "other" will add/append if possible and not
        conflicting, but ``self`` mandates what to do. If ``self`` has ``define()``, without
        placeholder, that will remain.

        :param other: the "other" Environment
        :type other: class:`Environment`
        """
        for k, v in other._values.items():
            existing = self._values.get(k)
            if existing is None:
                self._values[k] = v.copy()
            else:
                existing.compose_env_value(v)

        return self

    def __eq__(self, other):
        """
        :param other: the "other" environment
        :type other: class:`Environment`
        """
        return other._values == self._values

    def vars(self, conanfile, scope="build"):
        """
        Return an EnvVars object from the current Environment object
        :param conanfile: Instance of a conanfile, usually ``self`` in a recipe
        :param scope: Determine the scope of the declared variables.
        :return:
        """
        return EnvVars(conanfile, self._values, scope)

<<<<<<< HEAD
    def deploy_base_folder(self, package_folder, deploy_folder):
        """Make the paths relative to the deploy_folder"""
        for varvalues in self._values.values():
            varvalues.deploy_base_folder(package_folder, deploy_folder)
=======
    def set_relative_base_folder(self, folder):
        for v in self._values.values():
            v.set_relative_base_folder(folder)
>>>>>>> aa8b1139


class EnvVars:
    """
    Represents an instance of environment variables for a given system. It is obtained from the generic Environment class.

    """
    def __init__(self, conanfile, values, scope):
        self._values = values # {var_name: _EnvValue}, just a reference to the Environment
        self._conanfile = conanfile
        self._scope = scope
        self._subsystem = deduce_subsystem(conanfile, scope)

    @property
    def _pathsep(self):
        return ":" if self._subsystem != WINDOWS else ";"

    def __getitem__(self, name):
        return self._values[name].get_value(self._subsystem, self._pathsep)

    def keys(self):
        return self._values.keys()

    def get(self, name, default=None, variable_reference=None):
        """ get the value of a env-var

        :param name: The name of the environment variable.
        :param default: The returned value if the variable doesn't exist, by default None.
        :param variable_reference: if specified, use a variable reference instead of the
                                   pre-existing value of environment variable, where {name}
                                   can be used to refer to the name of the variable.
        """
        v = self._values.get(name)
        if v is None:
            return default
        if variable_reference:
            return v.get_str(variable_reference, self._subsystem, self._pathsep)
        else:
            return v.get_value(self._subsystem, self._pathsep)

    def items(self, variable_reference=None):
        """returns {str: str} (varname: value)

        :param variable_reference: if specified, use a variable reference instead of the
                                   pre-existing value of environment variable, where {name}
                                   can be used to refer to the name of the variable.
        """
        if variable_reference:
            return {k: v.get_str(variable_reference, self._subsystem, self._pathsep)
                    for k, v in self._values.items()}.items()
        else:
            return {k: v.get_value(self._subsystem, self._pathsep)
                    for k, v in self._values.items()}.items()

    @contextmanager
    def apply(self):
        """
        Context manager to apply the declared variables to the current ``os.environ`` restoring
        the original environment when the context ends.

        """
        apply_vars = self.items()
        old_env = dict(os.environ)
        os.environ.update(apply_vars)
        try:
            yield
        finally:
            os.environ.clear()
            os.environ.update(old_env)

    def save_bat(self, file_location, generate_deactivate=True):
        filepath, filename = os.path.split(file_location)
        deactivate_file = os.path.join(filepath, "deactivate_{}".format(filename))
        deactivate = textwrap.dedent("""\
            setlocal
            echo @echo off > "{deactivate_file}"
            echo echo Restoring environment >> "{deactivate_file}"
            for %%v in ({vars}) do (
                set foundenvvar=
                for /f "delims== tokens=1,2" %%a in ('set') do (
                    if /I "%%a" == "%%v" (
                        echo set "%%a=%%b">> "{deactivate_file}"
                        set foundenvvar=1
                    )
                )
                if not defined foundenvvar (
                    echo set %%v=>> "{deactivate_file}"
                )
            )
            endlocal
            """).format(deactivate_file=deactivate_file, vars=" ".join(self._values.keys()))
        capture = textwrap.dedent("""\
            @echo off
            {deactivate}
            """).format(deactivate=deactivate if generate_deactivate else "")
        result = [capture]
        for varname, varvalues in self._values.items():
            value = varvalues.get_str("%{name}%", subsystem=self._subsystem, pathsep=self._pathsep)
            result.append('set "{}={}"'.format(varname, value))

        content = "\n".join(result)
        save(file_location, content)

    def save_ps1(self, file_location, generate_deactivate=True,):
        filepath, filename = os.path.split(file_location)
        deactivate_file = os.path.join(filepath, "deactivate_{}".format(filename))
        deactivate = textwrap.dedent("""\
            "echo `"Restoring environment`"" | Out-File -FilePath "{deactivate_file}"
            $vars = (Get-ChildItem env:*).name
            $updated_vars = @({vars})

            foreach ($var in $updated_vars)
            {{
                if ($var -in $vars)
                {{
                    $var_value = (Get-ChildItem env:$var).value
                    Add-Content "{deactivate_file}" "`n`$env:$var = `"$var_value`""
                }}
                else
                {{
                    Add-Content "{deactivate_file}" "`nif (Test-Path env:$var) {{ Remove-Item env:$var }}"
                }}
            }}
        """).format(
            deactivate_file=deactivate_file,
            vars=",".join(['"{}"'.format(var) for var in self._values.keys()])
        )

        capture = textwrap.dedent("""\
            {deactivate}
        """).format(deactivate=deactivate if generate_deactivate else "")
        result = [capture]
        for varname, varvalues in self._values.items():
            value = varvalues.get_str("$env:{name}", subsystem=self._subsystem, pathsep=self._pathsep)
            if value:
                value = value.replace('"', '`"')  # escape quotes
                result.append('$env:{}="{}"'.format(varname, value))
            else:
                result.append('if (Test-Path env:{0}) {{ Remove-Item env:{0} }}'.format(varname))

        content = "\n".join(result)
        save(file_location, content)

    def save_sh(self, file_location, generate_deactivate=True):
        filepath, filename = os.path.split(file_location)
        deactivate_file = os.path.join(filepath, "deactivate_{}".format(filename))
        deactivate = textwrap.dedent("""\
           echo "echo Restoring environment" > "{deactivate_file}"
           for v in {vars}
           do
               is_defined="true"
               value=$(printenv $v) || is_defined="" || true
               if [ -n "$value" ] || [ -n "$is_defined" ]
               then
                   echo export "$v='$value'" >> "{deactivate_file}"
               else
                   echo unset $v >> "{deactivate_file}"
               fi
           done
           """.format(deactivate_file=deactivate_file, vars=" ".join(self._values.keys())))
        capture = textwrap.dedent("""\
              {deactivate}
              """).format(deactivate=deactivate if generate_deactivate else "")
        result = [capture]
        for varname, varvalues in self._values.items():
            value = varvalues.get_str("${name}", self._subsystem, pathsep=self._pathsep)
            value = value.replace('"', '\\"')
            if value:
                result.append('export {}="{}"'.format(varname, value))
            else:
                result.append('unset {}'.format(varname))

        content = "\n".join(result)
        save(file_location, content)

    def save_script(self, filename):
        """
        Saves a script file (bat, sh, ps1) with a launcher to set the environment.
        If the conf "tools.env.virtualenv:powershell" is set to True it will generate powershell
        launchers if Windows.

        :param filename: Name of the file to generate. If the extension is provided, it will generate
                         the launcher script for that extension, otherwise the format will be deduced
                         checking if we are running inside Windows (checking also the subsystem) or not.
        """
        name, ext = os.path.splitext(filename)
        if ext:
            is_bat = ext == ".bat"
            is_ps1 = ext == ".ps1"
        else:  # Need to deduce it automatically
            is_bat = self._subsystem == WINDOWS
            is_ps1 = self._conanfile.conf.get("tools.env.virtualenv:powershell", check_type=bool)
            if is_ps1:
                filename = filename + ".ps1"
                is_bat = False
            else:
                filename = filename + (".bat" if is_bat else ".sh")

        path = os.path.join(self._conanfile.generators_folder, filename)
        if is_bat:
            self.save_bat(path)
        elif is_ps1:
            self.save_ps1(path)
        else:
            self.save_sh(path)

        if self._scope:
            register_env_script(self._conanfile, path, self._scope)


class ProfileEnvironment:
    def __init__(self):
        self._environments = OrderedDict()

    def __repr__(self):
        return repr(self._environments)

    def __bool__(self):
        return bool(self._environments)

    def get_profile_env(self, ref, is_consumer=False):
        """ computes package-specific Environment
        it is only called when conanfile.buildenv is called
        the last one found in the profile file has top priority
        """
        result = Environment()
        for pattern, env in self._environments.items():
            if pattern is None or ref_matches(ref, pattern, is_consumer):
                # Latest declared has priority, copy() necessary to not destroy data
                result = env.copy().compose_env(result)
        return result

    def update_profile_env(self, other):
        """
        :type other: ProfileEnvironment
        :param other: The argument profile has priority/precedence over the current one.
        """
        for pattern, environment in other._environments.items():
            existing = self._environments.get(pattern)
            if existing is not None:
                self._environments[pattern] = environment.compose_env(existing)
            else:
                self._environments[pattern] = environment

    def dumps(self):
        result = []
        for pattern, env in self._environments.items():
            if pattern is None:
                result.append(env.dumps())
            else:
                result.append("\n".join("{}:{}".format(pattern, line) if line else ""
                                        for line in env.dumps().splitlines()))
        if result:
            result.append("")
        return "\n".join(result)

    @staticmethod
    def loads(text):
        result = ProfileEnvironment()
        for line in text.splitlines():
            line = line.strip()
            if not line or line.startswith("#"):
                continue
            for op, method in (("+=", "append"), ("=+", "prepend"),
                               ("=!", "unset"), ("=", "define")):
                tokens = line.split(op, 1)
                if len(tokens) != 2:
                    continue
                pattern_name, value = tokens
                pattern_name = pattern_name.split(":", 1)
                if len(pattern_name) == 2:
                    pattern, name = pattern_name
                else:
                    pattern, name = None, pattern_name[0]

                # strip whitespaces before/after =
                # values are not strip() unless they are a path, to preserve potential whitespaces
                name = name.strip()

                # When loading from profile file, latest line has priority
                env = Environment()
                if method == "unset":
                    env.unset(name)
                else:
                    if value.strip().startswith("(path)"):
                        value = value.strip()
                        value = value[6:]
                        method = method + "_path"
                    getattr(env, method)(name, value)

                existing = result._environments.get(pattern)
                if existing is None:
                    result._environments[pattern] = env
                else:
                    result._environments[pattern] = env.compose_env(existing)
                break
            else:
                raise ConanException("Bad env definition: {}".format(line))
        return result


def create_env_script(conanfile, content, filename, scope):
    """
    Create a file with any content which will be registered as a new script for the defined "group".
    """
    path = os.path.join(conanfile.generators_folder, filename)
    save(path, content)

    if scope:
        register_env_script(conanfile, path, scope)


def register_env_script(conanfile, env_script_path, scope):
    """
    Add the "env_script_path" to the current list of registered scripts for defined "group"
    These will be mapped to files:
    - conan{group}.bat|sh = calls env_script_path1,... env_script_pathN
    """
    existing = conanfile.env_scripts.setdefault(scope, [])
    if env_script_path not in existing:
        existing.append(env_script_path)<|MERGE_RESOLUTION|>--- conflicted
+++ resolved
@@ -154,7 +154,6 @@
         previous_value = os.getenv(self._name)
         return self.get_str(previous_value, subsystem, pathsep)
 
-<<<<<<< HEAD
     def deploy_base_folder(self, package_folder, deploy_folder):
         """Make the path relative to the deploy_folder"""
         if not self._path:
@@ -164,13 +163,12 @@
                 continue
             rel_path = os.path.relpath(v, package_folder)
             self._values[i] = os.path.join(deploy_folder, rel_path)
-=======
+
     def set_relative_base_folder(self, folder):
         if not self._path:
             return
         self._values = [os.path.join(folder, v) if v != _EnvVarPlaceHolder else v
                         for v in self._values]
->>>>>>> aa8b1139
 
 
 class Environment:
@@ -304,16 +302,14 @@
         """
         return EnvVars(conanfile, self._values, scope)
 
-<<<<<<< HEAD
     def deploy_base_folder(self, package_folder, deploy_folder):
         """Make the paths relative to the deploy_folder"""
         for varvalues in self._values.values():
             varvalues.deploy_base_folder(package_folder, deploy_folder)
-=======
+
     def set_relative_base_folder(self, folder):
         for v in self._values.values():
             v.set_relative_base_folder(folder)
->>>>>>> aa8b1139
 
 
 class EnvVars:

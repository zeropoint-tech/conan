--- conflicted
+++ resolved
@@ -5,11 +5,6 @@
 
 from jinja2 import Template
 
-<<<<<<< HEAD
-=======
-from conan.tools._check_build_profile import check_using_build_profile
-from conans.client.graph.graph import CONTEXT_BUILD
->>>>>>> f4d5c49f
 from conans.errors import ConanException
 from conans.util.files import load, save
 
@@ -18,12 +13,8 @@
 
 class MSBuildDeps(object):
     """
-<<<<<<< HEAD
     MSBuildDeps class generator
-=======
     conandeps.props: unconditional import of all *direct* dependencies only
-
->>>>>>> f4d5c49f
     """
 
     _vars_props = textwrap.dedent("""\

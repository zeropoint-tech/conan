import configparser
import errno
import gzip
import hashlib
import os
import platform
import shutil
import subprocess
import sys
from contextlib import contextmanager
from fnmatch import fnmatch
from shutil import which


from conan.tools import CONAN_TOOLCHAIN_ARGS_FILE, CONAN_TOOLCHAIN_ARGS_SECTION
from conans.cli.output import ConanOutput
from conans.client.downloaders.download import run_downloader
from conans.errors import ConanException
<<<<<<< HEAD
from conans.util.sha import check_with_algorithm_sum
=======
from conans.util.files import rmdir

if six.PY3:  # Remove this IF in develop2
    from shutil import which
>>>>>>> 3c3a718d


def load(conanfile, path, encoding="utf-8"):
    """ Loads a file content """
    with open(path, 'rb') as handle:
        tmp = handle.read()
        return tmp.decode(encoding)


def save(conanfile, path, content, append=False, encoding="utf-8"):
    if append:
        mode = "ab"
        try:
            os.makedirs(os.path.dirname(path))
        except Exception:
            pass
    else:
        mode = "wb"
        dir_path = os.path.dirname(path)
        if not os.path.isdir(dir_path):
            try:
                os.makedirs(dir_path)
            except OSError as error:
                if error.errno not in (errno.EEXIST, errno.ENOENT):
                    raise OSError("The folder {} does not exist and could not be created ({})."
                                  .format(dir_path, error.strerror))
            except Exception:
                raise

    with open(path, mode) as handle:
        if not isinstance(content, bytes):
            content = bytes(content, encoding=encoding)
        handle.write(content)


def mkdir(conanfile, path):
    """Recursive mkdir, doesnt fail if already existing"""
    if os.path.exists(path):
        return
    os.makedirs(path)


def get(conanfile, url, md5='', sha1='', sha256='', destination=".", filename="",
        keep_permissions=False, pattern=None, verify=True, retry=None, retry_wait=None,
        auth=None, headers=None, strip_root=False):
    """ high level downloader + unzipper + (optional hash checker) + delete temporary zip
    """
    if not filename:  # deduce filename from the URL
        url_base = url[0] if isinstance(url, (list, tuple)) else url
        if "?" in url_base or "=" in url_base:
            raise ConanException("Cannot deduce file name from the url: '{}'. Use 'filename' "
                                 "parameter.".format(url_base))
        filename = os.path.basename(url_base)

    download(conanfile, url, filename, verify=verify,
             retry=retry, retry_wait=retry_wait, auth=auth, headers=headers,
             md5=md5, sha1=sha1, sha256=sha256)
    unzip(conanfile, filename, destination=destination, keep_permissions=keep_permissions,
          pattern=pattern, strip_root=strip_root)
    os.unlink(filename)


def ftp_download(conanfile, ip, filename, login='', password=''):
    # TODO: Check if we want to join this method with download() one, based on ftp:// protocol
    # this has been requested by some users, but the signature is a bit divergent
    import ftplib
    ftp = None
    try:
        ftp = ftplib.FTP(ip)
        ftp.login(login, password)
        filepath, filename = os.path.split(filename)
        if filepath:
            ftp.cwd(filepath)
        with open(filename, 'wb') as f:
            ftp.retrbinary('RETR ' + filename, f.write)
    except Exception as e:
        try:
            os.unlink(filename)
        except OSError:
            pass
        raise ConanException("Error in FTP download from %s\n%s" % (ip, str(e)))
    finally:
        if ftp:
            ftp.quit()


def download(conanfile, url, filename, verify=True, retry=None, retry_wait=None,
             auth=None, headers=None, md5='', sha1='', sha256=''):
    """Retrieves a file from a given URL into a file with a given filename.
       It uses certificates from a list of known verifiers for https downloads,
       but this can be optionally disabled.

    :param conanfile:
    :param url: URL to download. It can be a list, which only the first one will be downloaded, and
                the follow URLs will be used as mirror in case of download error.
    :param filename: Name of the file to be created in the local storage
    :param verify: When False, disables https certificate validation
    :param retry: Number of retries in case of failure. Default is overriden by general.retry in the
                  conan.conf file
    :param retry_wait: Seconds to wait between download attempts. Default is overriden by
                       general.retry_wait in the conan.conf file
    :param auth: A tuple of user and password to use HTTPBasic authentication
    :param headers: A dictionary with additional headers
    :param md5: MD5 hash code to check the downloaded file
    :param sha1: SHA-1 hash code to check the downloaded file
    :param sha256: SHA-256 hash code to check the downloaded file
    :return: None
    """
    # TODO: Add all parameters to the new conf
    requester = conanfile._conan_requester
    config = conanfile.conf
    out = ConanOutput()
    overwrite = True

    config_retry = config.get("tools.files.download:retry", check_type=int, default=None)
    retry = config_retry if config_retry is not None else retry if retry is not None else 2
    config_retry_wait = config.get("tools.files.download:retry_wait", check_type=int, default=None)
    retry_wait = config_retry_wait if config_retry_wait is not None \
        else retry_wait if retry_wait is not None else 5

    checksum = sha256 or sha1 or md5
    download_cache = config["tools.files.download:download_cache"] if checksum else None

    def _download_file(file_url):
        # The download cache is only used if a checksum is provided, otherwise, a normal download
        run_downloader(requester=requester, verify=verify, download_cache=download_cache,
                       url=file_url, overwrite=overwrite,
                       file_path=filename, retry=retry, retry_wait=retry_wait,
                       auth=auth, headers=headers, md5=md5, sha1=sha1, sha256=sha256)
        out.writeln("")

    if not isinstance(url, (list, tuple)):
        _download_file(url)
    else:  # We were provided several URLs to try
        for url_it in url:
            try:
                _download_file(url_it)
                break
            except Exception as error:
                message = "Could not download from the URL {}: {}.".format(url_it, str(error))
                out.warning(message + " Trying another mirror.")
        else:
            raise ConanException("All downloads from ({}) URLs have failed.".format(len(url)))


def rename(conanfile, src, dst):
    """
    rename a file or folder to avoid "Access is denied" error on Windows
    :param conanfile: conanfile object
    :param src: Source file or folder
    :param dst: Destination file or folder
    :return: None
    """
    # FIXME: This function has been copied from legacy. Needs to fix: which() call and wrap subprocess call.
    if os.path.exists(dst):
        raise ConanException("rename {} to {} failed, dst exists.".format(src, dst))

    if platform.system() == "Windows" and which("robocopy") and os.path.isdir(src):
        # /move Moves files and directories, and deletes them from the source after they are copied.
        # /e Copies subdirectories. Note that this option includes empty directories.
        # /ndl Specifies that directory names are not to be logged.
        # /nfl Specifies that file names are not to be logged.
        process = subprocess.Popen(["robocopy", "/move", "/e", "/ndl", "/nfl", src, dst],
                                   stdout=subprocess.PIPE)
        process.communicate()
        if process.returncode > 7:  # https://ss64.com/nt/robocopy-exit.html
            raise ConanException("rename {} to {} failed.".format(src, dst))
    else:
        try:
            os.rename(src, dst)
        except Exception as err:
            raise ConanException("rename {} to {} failed: {}".format(src, dst, err))


def load_toolchain_args(generators_folder=None, namespace=None):
    """
    Helper function to load the content of any CONAN_TOOLCHAIN_ARGS_FILE

    :param generators_folder: `str` folder where is located the CONAN_TOOLCHAIN_ARGS_FILE.
    :param namespace: `str` namespace to be prepended to the filename.
    :return: <class 'configparser.SectionProxy'>
    """
    namespace_name = "{}_{}".format(namespace, CONAN_TOOLCHAIN_ARGS_FILE) if namespace \
        else CONAN_TOOLCHAIN_ARGS_FILE
    args_file = os.path.join(generators_folder, namespace_name) if generators_folder \
        else namespace_name
    toolchain_config = configparser.ConfigParser()
    toolchain_file = toolchain_config.read(args_file)
    if not toolchain_file:
        raise ConanException("The file %s does not exist. Please, make sure that it was not"
                             " generated in another folder." % args_file)
    try:
        return toolchain_config[CONAN_TOOLCHAIN_ARGS_SECTION]
    except KeyError:
        raise ConanException("The primary section [%s] does not exist in the file %s. Please, add it"
                             " as the default one of all your configuration variables." %
                             (CONAN_TOOLCHAIN_ARGS_SECTION, args_file))


def save_toolchain_args(content, generators_folder=None, namespace=None):
    """
    Helper function to save the content into the CONAN_TOOLCHAIN_ARGS_FILE

    :param content: `dict` all the information to be saved into the toolchain file.
    :param namespace: `str` namespace to be prepended to the filename.
    :param generators_folder: `str` folder where is located the CONAN_TOOLCHAIN_ARGS_FILE
    """
    # Let's prune None values
    content_ = {k: v for k, v in content.items() if v is not None}
    namespace_name = "{}_{}".format(namespace, CONAN_TOOLCHAIN_ARGS_FILE) if namespace \
        else CONAN_TOOLCHAIN_ARGS_FILE
    args_file = os.path.join(generators_folder, namespace_name) if generators_folder \
        else namespace_name
    toolchain_config = configparser.ConfigParser()
    toolchain_config[CONAN_TOOLCHAIN_ARGS_SECTION] = content_
    with open(args_file, "w") as f:
        toolchain_config.write(f)


@contextmanager
def chdir(conanfile, newdir):
    old_path = os.getcwd()
    os.chdir(newdir)
    try:
        yield
    finally:
        os.chdir(old_path)


def unzip(conanfile, filename, destination=".", keep_permissions=False, pattern=None,
          strip_root=False):
    """
    Unzip a zipped file
    :param filename: Path to the zip file
    :param destination: Destination folder (or file for .gz files)
    :param keep_permissions: Keep the zip permissions. WARNING: Can be
    dangerous if the zip was not created in a NIX system, the bits could
    produce undefined permission schema. Use this option only if you are sure
    that the zip was created correctly.
    :param pattern: Extract only paths matching the pattern. This should be a
    Unix shell-style wildcard, see fnmatch documentation for more details.
    :param flat: If all the contents are in a single dir, flat that directory.
    :return:
    """

    output = conanfile.output
    if (filename.endswith(".tar.gz") or filename.endswith(".tgz") or
            filename.endswith(".tbz2") or filename.endswith(".tar.bz2") or
            filename.endswith(".tar")):
        return untargz(filename, destination, pattern, strip_root)
    if filename.endswith(".gz"):
        with gzip.open(filename, 'rb') as f:
            file_content = f.read()
        target_name = filename[:-3] if destination == "." else destination
        save(conanfile, target_name, file_content)
        return
    if filename.endswith(".tar.xz") or filename.endswith(".txz"):
        return untargz(filename, destination, pattern, strip_root)

    import zipfile
    full_path = os.path.normpath(os.path.join(os.getcwd(), destination))

    if hasattr(sys.stdout, "isatty") and sys.stdout.isatty():
        def print_progress(the_size, uncomp_size):
            the_size = (the_size * 100.0 / uncomp_size) if uncomp_size != 0 else 0
            txt_msg = "Unzipping %d %%"
            if the_size > print_progress.last_size + 1:
                output.rewrite_line(txt_msg % the_size)
                print_progress.last_size = the_size
                if int(the_size) == 99:
                    output.rewrite_line(txt_msg % 100)
    else:
        def print_progress(_, __):
            pass

    with zipfile.ZipFile(filename, "r") as z:
        zip_info = z.infolist()
        if pattern:
            zip_info = [zi for zi in zip_info if fnmatch(zi.filename, pattern)]
        if strip_root:
            names = [n.replace("\\", "/") for n in z.namelist()]
            common_folder = os.path.commonprefix(names).split("/", 1)[0]
            if not common_folder and len(names) > 1:
                raise ConanException("The zip file contains more than 1 folder in the root")
            if len(names) == 1 and len(names[0].split("/", 1)) == 1:
                raise ConanException("The zip file contains a file in the root")
            # Remove the directory entry if present
            # Note: The "zip" format contains the "/" at the end if it is a directory
            zip_info = [m for m in zip_info if m.filename != (common_folder + "/")]
            for member in zip_info:
                name = member.filename.replace("\\", "/")
                member.filename = name.split("/", 1)[1]

        uncompress_size = sum((file_.file_size for file_ in zip_info))
        if uncompress_size > 100000:
            output.info("Unzipping %s, this can take a while" % _human_size(uncompress_size))
        else:
            output.info("Unzipping %s" % _human_size(uncompress_size))
        extracted_size = 0

        print_progress.last_size = -1
        if platform.system() == "Windows":
            for file_ in zip_info:
                extracted_size += file_.file_size
                print_progress(extracted_size, uncompress_size)
                try:
                    z.extract(file_, full_path)
                except Exception as e:
                    output.error("Error extract %s\n%s" % (file_.filename, str(e)))
        else:  # duplicated for, to avoid a platform check for each zipped file
            for file_ in zip_info:
                extracted_size += file_.file_size
                print_progress(extracted_size, uncompress_size)
                try:
                    z.extract(file_, full_path)
                    if keep_permissions:
                        # Could be dangerous if the ZIP has been created in a non nix system
                        # https://bugs.python.org/issue15795
                        perm = file_.external_attr >> 16 & 0xFFF
                        os.chmod(os.path.join(full_path, file_.filename), perm)
                except Exception as e:
                    output.error("Error extract %s\n%s" % (file_.filename, str(e)))
        output.writeln("")


def untargz(filename, destination=".", pattern=None, strip_root=False):
    # NOT EXPOSED at `conan.tools.files` but used in tests
    import tarfile
    with tarfile.TarFile.open(filename, 'r:*') as tarredgzippedFile:
        if not pattern and not strip_root:
            tarredgzippedFile.extractall(destination)
        else:
            members = tarredgzippedFile.getmembers()

            if strip_root:
                names = [n.replace("\\", "/") for n in tarredgzippedFile.getnames()]
                common_folder = os.path.commonprefix(names).split("/", 1)[0]
                if not common_folder and len(names) > 1:
                    raise ConanException("The tgz file contains more than 1 folder in the root")
                if len(names) == 1 and len(names[0].split("/", 1)) == 1:
                    raise ConanException("The tgz file contains a file in the root")
                # Remove the directory entry if present
                members = [m for m in members if m.name != common_folder]
                for member in members:
                    name = member.name.replace("\\", "/")
                    member.name = name.split("/", 1)[1]
                    member.path = member.name
            if pattern:
                members = list(filter(lambda m: fnmatch(m.name, pattern),
                                      tarredgzippedFile.getmembers()))
            tarredgzippedFile.extractall(destination, members=members)


def _human_size(size_bytes):
    """
    format a size in bytes into a 'human' file size, e.g. B, KB, MB, GB, TB, PB
    Note that bytes will be reported in whole numbers but KB and above will have
    greater precision.  e.g. 43 B, 443 KB, 4.3 MB, 4.43 GB, etc
    """
    UNIT_SIZE = 1000.0

    suffixes_table = [('B', 0), ('KB', 1), ('MB', 1), ('GB', 2), ('TB', 2), ('PB', 2)]

    num = float(size_bytes)
    the_precision = None
    the_suffix = None
    for suffix, precision in suffixes_table:
        the_precision = precision
        the_suffix = suffix
        if num < UNIT_SIZE:
            break
        num /= UNIT_SIZE

    if the_precision == 0:
        formatted_size = "%d" % num
    else:
        formatted_size = str(round(num, ndigits=the_precision))

    return "%s%s" % (formatted_size, the_suffix)


def check_sha1(conanfile, file_path, signature):
    check_with_algorithm_sum("sha1", file_path, signature)


def check_md5(conanfile, file_path, signature):
    check_with_algorithm_sum("md5", file_path, signature)


def check_sha256(conanfile, file_path, signature):
    check_with_algorithm_sum("sha256", file_path, signature)


def replace_in_file(conanfile, file_path, search, replace, strict=True, encoding="utf-8"):
    """
    :param conanfile: Conanfile instance
    :param file_path: Path to the file
    :param search: Pattern to search
    :param replace: string to replace the matches
    :param strict: Raise in case "search" is not found in the file contents
    :return:
    """
    output = conanfile.output
    content = load(conanfile, file_path, encoding=encoding)
    if -1 == content.find(search):
        message = "replace_in_file didn't find pattern '%s' in '%s' file." % (search, file_path)
        if strict:
            raise ConanException(message)
        else:
            output.warning(message)
            return False
    content = content.replace(search, replace)
    save(conanfile, file_path, content, encoding=encoding)


def collect_libs(conanfile, folder=None):
    if not conanfile.package_folder:
        return []
    if folder:
        lib_folders = [os.path.join(conanfile.package_folder, folder)]
    else:
        lib_folders = [os.path.join(conanfile.package_folder, folder)
                       for folder in conanfile.cpp_info.libdirs]
    result = []
    for lib_folder in lib_folders:
        if not os.path.exists(lib_folder):
            conanfile.output.warning("Lib folder doesn't exist, can't collect libraries: "
                                     "{0}".format(lib_folder))
            continue
        files = os.listdir(lib_folder)
        for f in files:
            name, ext = os.path.splitext(f)
            if ext in (".so", ".lib", ".a", ".dylib", ".bc"):
                if ext != ".lib" and name.startswith("lib"):
                    name = name[3:]
                if name in result:
                    conanfile.output.warning("Library '%s' was either already found in a previous "
                                             "'conanfile.cpp_info.libdirs' folder or appears several "
                                             "times with a different file extension" % name)
                else:
                    result.append(name)
    result.sort()
    return result


# TODO: Do NOT document this yet. It is unclear the interface, maybe should be split
def swap_child_folder(parent_folder, child_folder):
    """ replaces the current folder contents with the contents of one child folder. This
    is used in the SCM monorepo flow, when it is necessary to use one subproject subfolder
    to replace the whole cloned git repo
    """
    for f in os.listdir(parent_folder):
        if f != child_folder:
            path = os.path.join(parent_folder, f)
            if os.path.isfile(path):
                os.remove(path)
            else:
                rmdir(path)
    child = os.path.join(parent_folder, child_folder)
    for f in os.listdir(child):
        shutil.move(os.path.join(child, f), os.path.join(parent_folder, f))<|MERGE_RESOLUTION|>--- conflicted
+++ resolved
@@ -1,7 +1,6 @@
 import configparser
 import errno
 import gzip
-import hashlib
 import os
 import platform
 import shutil
@@ -16,14 +15,8 @@
 from conans.cli.output import ConanOutput
 from conans.client.downloaders.download import run_downloader
 from conans.errors import ConanException
-<<<<<<< HEAD
 from conans.util.sha import check_with_algorithm_sum
-=======
 from conans.util.files import rmdir
-
-if six.PY3:  # Remove this IF in develop2
-    from shutil import which
->>>>>>> 3c3a718d
 
 
 def load(conanfile, path, encoding="utf-8"):

import logging
import os
import shutil

import patch_ng

from conans.errors import ConanException
from conans.util.files import mkdir


class PatchLogHandler(logging.Handler):
    def __init__(self, scoped_output, patch_file):
        logging.Handler.__init__(self, logging.DEBUG)
        self._scoped_output = scoped_output
        self.patchname = patch_file or "patch_ng"

    def emit(self, record):
        logstr = self.format(record)
        if record.levelno == logging.WARN:
            self._scoped_output.warning("%s: %s" % (self.patchname, logstr))
        else:
            self._scoped_output.info("%s: %s" % (self.patchname, logstr))


def patch(conanfile, base_path=None, patch_file=None, patch_string=None, strip=0, fuzz=False, **kwargs):
    """
    Applies a diff from file (patch_file) or string (patch_string) in the conanfile.source_folder
    directory. The folder containing the sources can be customized with the self.folders attribute
    in the layout(self) method.

    :param base_path: The path is a relative path to conanfile.export_sources_folder unless an
           absolute path is provided.
    :param patch_file: Patch file that should be applied. The path is relative to the
           conanfile.source_folder unless an absolute path is provided.
    :param patch_string: Patch string that should be applied.
    :param strip: Number of folders to be stripped from the path.
    :param output: Stream object.
    :param fuzz: Should accept fuzzy patches.
    :param kwargs: Extra parameters that can be added and will contribute to output information
    """

    patch_type = kwargs.get('patch_type')
    patch_description = kwargs.get('patch_description')

    if patch_type or patch_description:
        patch_type_str = ' ({})'.format(patch_type) if patch_type else ''
        patch_description_str = ': {}'.format(patch_description) if patch_description else ''
        conanfile.output.info('Apply patch{}{}'.format(patch_type_str, patch_description_str))

    patchlog = logging.getLogger("patch_ng")
    patchlog.handlers = []
    patchlog.addHandler(PatchLogHandler(conanfile.output, patch_file))

    if patch_file:
        # trick *1: patch_file path could be absolute (e.g. conanfile.build_folder), in that case
        # the join does nothing and works.
        patch_path = os.path.join(conanfile.export_sources_folder, patch_file)
        patchset = patch_ng.fromfile(patch_path)
    else:
        patchset = patch_ng.fromstring(patch_string.encode())

    if not patchset:
        raise ConanException("Failed to parse patch: %s" % (patch_file if patch_file else "string"))

    # trick *1
    root = os.path.join(conanfile.source_folder, base_path) if base_path else conanfile.source_folder
    if not patchset.apply(strip=strip, root=root, fuzz=fuzz):
        raise ConanException("Failed to apply patch: %s" % patch_file)


def apply_conandata_patches(conanfile):
    """
    Applies patches stored in ``conanfile.conan_data`` (read from ``conandata.yml`` file).
    It will apply all the patches under ``patches`` entry that matches the given
    ``conanfile.version``. If versions are not defined in ``conandata.yml`` it will apply all the
    patches directly under ``patches`` keyword.

    The key entries will be passed as kwargs to the ``patch`` function.
    """
    if conanfile.conan_data is None:
        raise ConanException("conandata.yml not defined")

    patches = conanfile.conan_data.get('patches')
    if patches is None:
        conanfile.output.info("apply_conandata_patches(): No patches defined in conandata")
        return

    if isinstance(patches, dict):
        assert conanfile.version, "Can only be applied if conanfile.version is already defined"
<<<<<<< HEAD
        entries = patches.get(str(conanfile.version), [])
    elif isinstance(patches, Iterable):
=======
        entries = patches.get(conanfile.version, [])
    elif isinstance(patches, list):
>>>>>>> dd2965c9
        entries = patches
    else:
        raise ConanException("conandata.yml 'patches' should be a list or a dict {version: list}")
    for it in entries:
        if "patch_file" in it:
            # The patch files are located in the root src
            entry = it.copy()
            patch_file = os.path.join(conanfile.export_sources_folder, entry.pop("patch_file"))
            patch(conanfile, patch_file=patch_file, **entry)
        elif "patch_string" in it:
            patch(conanfile, **it)
        else:
            raise ConanException("The 'conandata.yml' file needs a 'patch_file' or 'patch_string'"
                                 " entry for every patch to be applied")


def export_conandata_patches(conanfile):
    """
    Exports patches stored in 'conanfile.conan_data' (read from 'conandata.yml' file). It will export
    all the patches under 'patches' entry that matches the given 'conanfile.version'. If versions are
    not defined in 'conandata.yml' it will export all the patches directly under 'patches' keyword.
    """
    if conanfile.conan_data is None:
        raise ConanException("conandata.yml not defined")

    patches = conanfile.conan_data.get('patches')
    if patches is None:
        conanfile.output.info("export_conandata_patches(): No patches defined in conandata")
        return

    if isinstance(patches, dict):
        assert conanfile.version, "Can only be exported if conanfile.version is already defined"
        entries = patches.get(conanfile.version, [])
    elif isinstance(patches, list):
        entries = patches
    else:
        raise ConanException("conandata.yml 'patches' should be a list or a dict {version: list}")
    for it in entries:
        patch_file = it.get("patch_file")
        if patch_file:
            src = os.path.join(conanfile.recipe_folder, patch_file)
            dst = os.path.join(conanfile.export_sources_folder, patch_file)
            mkdir(os.path.dirname(dst))
            shutil.copy2(src, dst)<|MERGE_RESOLUTION|>--- conflicted
+++ resolved
@@ -87,13 +87,8 @@
 
     if isinstance(patches, dict):
         assert conanfile.version, "Can only be applied if conanfile.version is already defined"
-<<<<<<< HEAD
         entries = patches.get(str(conanfile.version), [])
-    elif isinstance(patches, Iterable):
-=======
-        entries = patches.get(conanfile.version, [])
     elif isinstance(patches, list):
->>>>>>> dd2965c9
         entries = patches
     else:
         raise ConanException("conandata.yml 'patches' should be a list or a dict {version: list}")

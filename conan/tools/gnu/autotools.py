--- conflicted
+++ resolved
@@ -84,7 +84,6 @@
         self._conanfile.run(command)
 
     def install(self, args=None, target="install"):
-<<<<<<< HEAD
         """
         This is just an "alias" of ``self.make(target="install")``
 
@@ -94,13 +93,10 @@
                      :ref:`tools.microsoft.unix_path() function<conan_tools_microsoft_unix_path>`
         :param target: (Optional, Defaulted to ``None``): Choose which target to install.
         """
-        args = args if args is not None else ["DESTDIR={}".format(self._conanfile.package_folder)]
-=======
         args = args if args else []
         str_args = " ".join(args)
         if "DESTDIR=" not in str_args:
             args.insert(0, "DESTDIR={}".format(unix_path(self._conanfile, self._conanfile.package_folder)))
->>>>>>> 857c3d19
         self.make(target=target, args=args)
 
     def autoreconf(self, args=None):

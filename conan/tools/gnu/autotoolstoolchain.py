from conan.internal import check_duplicated_generator
from conan.tools.apple.apple import apple_min_version_flag, to_apple_arch
from conan.tools.apple.apple import get_apple_sdk_fullname
from conan.tools.build import cmd_args_to_string
from conan.tools.build.cross_building import cross_building
from conan.tools.build.flags import architecture_flag, build_type_flags, cppstd_flag, build_type_link_flags, libcxx_flags
from conan.tools.env import Environment
from conan.tools.files.files import save_toolchain_args
from conan.tools.gnu.get_gnu_triplet import _get_gnu_triplet
from conan.tools.microsoft import VCVars, msvc_runtime_flag
from conans.errors import ConanException


class AutotoolsToolchain:
    def __init__(self, conanfile, namespace=None, prefix="/"):
        """

        :param conanfile: The current recipe object. Always use ``self``.
        :param namespace: This argument avoids collisions when you have multiple toolchain calls in
               the same recipe. By setting this argument, the *conanbuild.conf* file used to pass
               information to the build helper will be named as *<namespace>_conanbuild.conf*. The default
               value is ``None`` meaning that the name of the generated file is *conanbuild.conf*. This
               namespace must be also set with the same value in the constructor of the Autotools build
               helper so that it reads the information from the proper file.
        :param prefix: Folder to use for ``--prefix`` argument ("/" by default).
        """
        self._conanfile = conanfile
        self._namespace = namespace
        self._prefix = prefix

        # Flags
        self.extra_cxxflags = []
        self.extra_cflags = []
        self.extra_ldflags = []
        self.extra_defines = []

        # Defines
        self.ndebug = None
        build_type = self._conanfile.settings.get_safe("build_type")
        if build_type in ['Release', 'RelWithDebInfo', 'MinSizeRel']:
            self.ndebug = "NDEBUG"

        # TODO: This is also covering compilers like Visual Studio, necessary to test it (&remove?)
        self.build_type_flags = build_type_flags(self._conanfile.settings)
        self.build_type_link_flags = build_type_link_flags(self._conanfile.settings)

        self.cppstd = cppstd_flag(self._conanfile.settings)
        self.arch_flag = architecture_flag(self._conanfile.settings)
        self.libcxx, self.gcc_cxx11_abi = libcxx_flags(self._conanfile)
        self.fpic = self._conanfile.options.get_safe("fPIC")
        self.msvc_runtime_flag = self._get_msvc_runtime_flag()

        # Cross build triplets
        self._host = self._conanfile.conf.get("tools.gnu:host_triplet")
        self._build = None
        self._target = None

        self.apple_arch_flag = self.apple_isysroot_flag = None

        os_sdk = get_apple_sdk_fullname(conanfile)
        os_version = conanfile.settings.get_safe("os.version")
        subsystem = conanfile.settings.get_safe("os.subsystem")
        self.apple_min_version_flag = apple_min_version_flag(os_version, os_sdk, subsystem)

        self.sysroot_flag = None

        if cross_building(self._conanfile):
<<<<<<< HEAD
            os_host = conanfile.settings.get_safe("os")
            arch_host = conanfile.settings.get_safe("arch")
            os_build = conanfile.settings_build.get_safe('os')
            arch_build = conanfile.settings_build.get_safe('arch')
=======
            # Host triplet
            os_build, arch_build, os_host, arch_host = get_cross_building_settings(self._conanfile)
>>>>>>> c1557344
            compiler = self._conanfile.settings.get_safe("compiler")
            if not self._host:
                self._host = _get_gnu_triplet(os_host, arch_host, compiler=compiler)
            # Build triplet
            self._build = _get_gnu_triplet(os_build, arch_build, compiler=compiler)
            # Apple Stuff
            if os_build == "Macos":
                # SDK path is mandatory for cross-building
                sdk_path = conanfile.conf.get("tools.apple:sdk_path")
                if not sdk_path:
                    raise ConanException("You must provide a valid SDK path for cross-compilation.")
                apple_arch = to_apple_arch(self._conanfile)
                # https://man.archlinux.org/man/clang.1.en#Target_Selection_Options
                self.apple_arch_flag = "-arch {}".format(apple_arch) if apple_arch else None
                # -isysroot makes all includes for your library relative to the build directory
                self.apple_isysroot_flag = "-isysroot {}".format(sdk_path) if sdk_path else None

        sysroot = self._conanfile.conf.get("tools.build:sysroot")
        sysroot = sysroot.replace("\\", "/") if sysroot is not None else None
        self.sysroot_flag = "--sysroot {}".format(sysroot) if sysroot else None

<<<<<<< HEAD
=======
        self.configure_args = self._default_configure_shared_flags() + \
                              self._default_configure_install_flags() + \
                              self._get_triplets()
        self.autoreconf_args = self._default_autoreconf_flags()
        self.make_args = []

        check_using_build_profile(self._conanfile)

>>>>>>> c1557344
    def _get_msvc_runtime_flag(self):
        flag = msvc_runtime_flag(self._conanfile)
        if flag:
            flag = "-{}".format(flag)
        return flag

    @staticmethod
    def _filter_list_empty_fields(v):
        return list(filter(bool, v))

    @property
    def cxxflags(self):
        fpic = "-fPIC" if self.fpic else None
        ret = [self.libcxx, self.cppstd, self.arch_flag, fpic, self.msvc_runtime_flag,
               self.sysroot_flag]
        apple_flags = [self.apple_isysroot_flag, self.apple_arch_flag, self.apple_min_version_flag]
        conf_flags = self._conanfile.conf.get("tools.build:cxxflags", default=[], check_type=list)
        ret = ret + self.build_type_flags + apple_flags + conf_flags + self.extra_cxxflags
        return self._filter_list_empty_fields(ret)

    @property
    def cflags(self):
        fpic = "-fPIC" if self.fpic else None
        ret = [self.arch_flag, fpic, self.msvc_runtime_flag, self.sysroot_flag]
        apple_flags = [self.apple_isysroot_flag, self.apple_arch_flag, self.apple_min_version_flag]
        conf_flags = self._conanfile.conf.get("tools.build:cflags", default=[], check_type=list)
        ret = ret + self.build_type_flags + apple_flags + conf_flags + self.extra_cflags
        return self._filter_list_empty_fields(ret)

    @property
    def ldflags(self):
        ret = [self.arch_flag, self.sysroot_flag]
        apple_flags = [self.apple_isysroot_flag, self.apple_arch_flag, self.apple_min_version_flag]
        conf_flags = self._conanfile.conf.get("tools.build:sharedlinkflags", default=[],
                                              check_type=list)
        conf_flags.extend(self._conanfile.conf.get("tools.build:exelinkflags", default=[],
                                                   check_type=list))
        linker_scripts = self._conanfile.conf.get("tools.build:linker_scripts", default=[], check_type=list)
        conf_flags.extend(["-T'" + linker_script + "'" for linker_script in linker_scripts])
        ret = ret + apple_flags + conf_flags + self.build_type_link_flags + self.extra_ldflags
        return self._filter_list_empty_fields(ret)

    @property
    def defines(self):
        conf_flags = self._conanfile.conf.get("tools.build:defines", default=[], check_type=list)
        ret = [self.ndebug, self.gcc_cxx11_abi] + conf_flags + self.extra_defines
        return self._filter_list_empty_fields(ret)

    def environment(self):
        env = Environment()
        compilers_by_conf = self._conanfile.conf.get("tools.build:compiler_executables", default={}, check_type=dict)
        if compilers_by_conf:
            compilers_mapping = {"c": "CC", "cpp": "CXX", "cuda": "NVCC", "fortran": "FC"}
            for comp, env_var in compilers_mapping.items():
                if comp in compilers_by_conf:
                    env.define(env_var, compilers_by_conf[comp])
        env.append("CPPFLAGS", ["-D{}".format(d) for d in self.defines])
        env.append("CXXFLAGS", self.cxxflags)
        env.append("CFLAGS", self.cflags)
        env.append("LDFLAGS", self.ldflags)
        env.prepend_path("PKG_CONFIG_PATH", self._conanfile.generators_folder)
        return env

    def vars(self):
        return self.environment().vars(self._conanfile, scope="build")

    def generate(self, env=None, scope="build"):
        check_duplicated_generator(self, self._conanfile)
        env = env or self.environment()
        env = env.vars(self._conanfile, scope=scope)
        env.save_script("conanautotoolstoolchain")
        self.generate_args()
        VCVars(self._conanfile).generate(scope=scope)

    def _default_configure_shared_flags(self):
        args = []
        # Just add these flags if there's a shared option defined (never add to exe's)
        # FIXME: For Conan 2.0 use the package_type to decide if adding these flags or not
        try:
            if self._conanfile.options.shared:
                args.extend(["--enable-shared", "--disable-static"])
            else:
                args.extend(["--disable-shared", "--enable-static"])
        except ConanException:
            pass

        return args

    def _default_configure_install_flags(self):
        configure_install_flags = []

        def _get_argument(argument_name, cppinfo_name):
            elements = getattr(self._conanfile.cpp.package, cppinfo_name)
            return "--{}=${{prefix}}/{}".format(argument_name, elements[0]) if elements else ""

        # If someone want arguments but not the defaults can pass them in args manually
        configure_install_flags.extend([f"--prefix={self._prefix}",
                                       _get_argument("bindir", "bindirs"),
                                       _get_argument("sbindir", "bindirs"),
                                       _get_argument("libdir", "libdirs"),
                                       _get_argument("includedir", "includedirs"),
                                       _get_argument("oldincludedir", "includedirs"),
                                       _get_argument("datarootdir", "resdirs")])
        return [el for el in configure_install_flags if el]

    @staticmethod
    def _default_autoreconf_flags():
        return ["--force", "--install"]

    def _get_triplets(self):
        triplets = []
        for flag, value in (("--host=", self._host), ("--build=", self._build),
                            ("--target=", self._target)):
            if value:
                triplets.append(f'{flag}{value}')
        return triplets

    def update_configure_args(self, updated_flags):
        """
        Helper to update/prune flags from ``self.configure_args``.

        :param updated_flags: ``dict`` with arguments as keys and their argument values.
                              Notice that if argument value is ``None``, this one will be pruned.
        """
        self._update_flags("configure_args", updated_flags)

    def update_make_args(self, updated_flags):
        """
        Helper to update/prune arguments from ``self.make_args``.

        :param updated_flags: ``dict`` with arguments as keys and their argument values.
                              Notice that if argument value is ``None``, this one will be pruned.
        """
        self._update_flags("make_args", updated_flags)

    def update_autoreconf_args(self, updated_flags):
        """
        Helper to update/prune arguments from ``self.autoreconf_args``.

        :param updated_flags: ``dict`` with arguments as keys and their argument values.
                              Notice that if argument value is ``None``, this one will be pruned.
        """
        self._update_flags("autoreconf_args", updated_flags)

    # FIXME: Remove all these update_xxxx whenever xxxx_args are dicts or new ones replace them
    def _update_flags(self, attr_name, updated_flags):
        _new_flags = []
        self_args = getattr(self, attr_name)
        for index, flag in enumerate(self_args):
            flag_name = flag.split("=")[0]
            if flag_name in updated_flags:
                new_flag_value = updated_flags[flag_name]
                # if {"build": None} is passed, then "--build=xxxx" will be pruned
                if new_flag_value is None:
                    continue
                elif not new_flag_value:
                    _new_flags.append(flag_name)
                else:
                    _new_flags.append(f"{flag_name}={new_flag_value}")
            else:
                _new_flags.append(flag)
        # Update the current ones
        setattr(self, attr_name, _new_flags)

    def generate_args(self):
<<<<<<< HEAD
        configure_args = []
        configure_args.extend(self.configure_args)
        user_args_str = cmd_args_to_string(self.configure_args)
        for flag, var in (("host", self._host), ("build", self._build), ("target", self._target)):
            if var and flag not in user_args_str:
                configure_args.append('--{}={}'.format(flag, var))

        args = {"configure_args": cmd_args_to_string(configure_args),
                "make_args":  cmd_args_to_string(self.make_args),
                "autoreconf_args": cmd_args_to_string(self.autoreconf_args)}

=======
        args = {"configure_args": args_to_string(self.configure_args),
                "make_args":  args_to_string(self.make_args),
                "autoreconf_args": args_to_string(self.autoreconf_args)}
>>>>>>> c1557344
        save_toolchain_args(args, namespace=self._namespace)<|MERGE_RESOLUTION|>--- conflicted
+++ resolved
@@ -65,15 +65,11 @@
         self.sysroot_flag = None
 
         if cross_building(self._conanfile):
-<<<<<<< HEAD
             os_host = conanfile.settings.get_safe("os")
             arch_host = conanfile.settings.get_safe("arch")
             os_build = conanfile.settings_build.get_safe('os')
             arch_build = conanfile.settings_build.get_safe('arch')
-=======
-            # Host triplet
-            os_build, arch_build, os_host, arch_host = get_cross_building_settings(self._conanfile)
->>>>>>> c1557344
+
             compiler = self._conanfile.settings.get_safe("compiler")
             if not self._host:
                 self._host = _get_gnu_triplet(os_host, arch_host, compiler=compiler)
@@ -95,17 +91,12 @@
         sysroot = sysroot.replace("\\", "/") if sysroot is not None else None
         self.sysroot_flag = "--sysroot {}".format(sysroot) if sysroot else None
 
-<<<<<<< HEAD
-=======
         self.configure_args = self._default_configure_shared_flags() + \
                               self._default_configure_install_flags() + \
                               self._get_triplets()
         self.autoreconf_args = self._default_autoreconf_flags()
         self.make_args = []
 
-        check_using_build_profile(self._conanfile)
-
->>>>>>> c1557344
     def _get_msvc_runtime_flag(self):
         flag = msvc_runtime_flag(self._conanfile)
         if flag:
@@ -271,21 +262,7 @@
         setattr(self, attr_name, _new_flags)
 
     def generate_args(self):
-<<<<<<< HEAD
-        configure_args = []
-        configure_args.extend(self.configure_args)
-        user_args_str = cmd_args_to_string(self.configure_args)
-        for flag, var in (("host", self._host), ("build", self._build), ("target", self._target)):
-            if var and flag not in user_args_str:
-                configure_args.append('--{}={}'.format(flag, var))
-
-        args = {"configure_args": cmd_args_to_string(configure_args),
+        args = {"configure_args": cmd_args_to_string(self.configure_args),
                 "make_args":  cmd_args_to_string(self.make_args),
                 "autoreconf_args": cmd_args_to_string(self.autoreconf_args)}
-
-=======
-        args = {"configure_args": args_to_string(self.configure_args),
-                "make_args":  args_to_string(self.make_args),
-                "autoreconf_args": args_to_string(self.autoreconf_args)}
->>>>>>> c1557344
         save_toolchain_args(args, namespace=self._namespace)
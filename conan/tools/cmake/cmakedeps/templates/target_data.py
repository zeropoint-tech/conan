--- conflicted
+++ resolved
@@ -115,11 +115,7 @@
     def _get_global_cpp_cmake(self):
         global_cppinfo = self.conanfile.cpp_info.aggregated_components()
         pfolder_var_name = "{}_PACKAGE_FOLDER{}".format(self.pkg_name, self.config_suffix)
-<<<<<<< HEAD
-        return DepsCppCmake(global_cppinfo, pfolder_var_name, self.require)
-=======
-        return _TargetDataContext(global_cppinfo, pfolder_var_name)
->>>>>>> 38bdc118
+        return _TargetDataContext(global_cppinfo, pfolder_var_name, self.require)
 
     def _get_required_components_cpp(self):
         """Returns a list of (component_name, DepsCppCMake)"""
@@ -193,13 +189,6 @@
                                    replace('"', '\\"'))
                                    for v in values)
 
-        def join_paths_single_var(values):
-            """
-            semicolon-separated list of dirs:
-            e.g: set(LIBFOO_INCLUDE_DIR "/path/to/included/dir;/path/to/included/dir2")
-            """
-            return '"%s"' % ";".join(p.replace('\\', '/').replace('$', '\\$') for p in values)
-
         self.include_paths = join_paths(cpp_info.includedirs)
         if require and not require.headers:
             self.include_paths = ""
@@ -235,7 +224,6 @@
 
         self.objects_list = join_paths(cpp_info.objects)
 
-<<<<<<< HEAD
         if require and not require.libs and not require.headers:
             self.defines = ""
             self.compile_definitions = ""
@@ -245,8 +233,5 @@
             self.exelinkflags_list = ""
             self.objects_list = ""
 
-        build_modules = cpp_info.get_property("cmake_build_modules", "CMakeDeps") or []
-=======
         build_modules = cpp_info.get_property("cmake_build_modules") or []
->>>>>>> 38bdc118
         self.build_modules_paths = join_paths(build_modules)
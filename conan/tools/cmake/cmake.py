import os
import platform

from conan.tools.build import build_jobs, args_to_string
from conan.tools.cmake.utils import is_multi_configuration
from conan.tools.files import chdir, mkdir
from conan.tools.files.files import load_toolchain_args
from conan.tools.microsoft.msbuild import msbuild_verbosity_cmd_line_arg
from conans.errors import ConanException


def _cmake_cmd_line_args(conanfile, generator):
    args = []
    if not generator:
        return args

    # Arguments related to parallel
    njobs = build_jobs(conanfile)
    if njobs and ("Makefiles" in generator or "Ninja" in generator) and "NMake" not in generator:
        args.append("-j{}".format(njobs))

    maxcpucount = conanfile.conf["tools.microsoft.msbuild:max_cpu_count"]
    if maxcpucount and "Visual Studio" in generator:
        args.append("/m:{}".format(njobs))

    # Arguments for verbosity
    if "Visual Studio" in generator:
        verbosity = msbuild_verbosity_cmd_line_arg(conanfile)
        if verbosity:
            args.append(verbosity)

    return args


class CMake(object):
    """ CMake helper to use together with the toolchain feature. It implements a very simple
    wrapper to call the cmake executable, but without passing compile flags, preprocessor
    definitions... all that is set by the toolchain. Only the generator and the CMAKE_TOOLCHAIN_FILE
    are passed to the command line, plus the ``--config Release`` for builds in multi-config
    """

    def __init__(self, conanfile, namespace=None):
        # Store a reference to useful data
        self._conanfile = conanfile
        self._namespace = namespace

        toolchain_file_content = load_toolchain_args(self._conanfile.generators_folder,
                                                     namespace=self._namespace)
        self._generator = toolchain_file_content.get("cmake_generator")
        self._toolchain_file = toolchain_file_content.get("cmake_toolchain_file")

        self._cmake_program = "cmake"  # Path to CMake should be handled by environment

    def configure(self, variables=None, build_script_folder=None):
        cmakelist_folder = self._conanfile.source_folder
        if build_script_folder:
            cmakelist_folder = os.path.join(self._conanfile.source_folder, build_script_folder)

        build_folder = self._conanfile.build_folder
        generator_folder = self._conanfile.generators_folder

        mkdir(self._conanfile, build_folder)

        arg_list = [self._cmake_program]
        if self._generator:
            arg_list.append('-G "{}"'.format(self._generator))
        if self._toolchain_file:
            if os.path.isabs(self._toolchain_file):
                toolpath = self._toolchain_file
            else:
                toolpath = os.path.join(generator_folder, self._toolchain_file)
            arg_list.append('-DCMAKE_TOOLCHAIN_FILE="{}"'.format(toolpath.replace("\\", "/")))
        if self._conanfile.package_folder:
            pkg_folder = self._conanfile.package_folder.replace("\\", "/")
            arg_list.append('-DCMAKE_INSTALL_PREFIX="{}"'.format(pkg_folder))
        if platform.system() == "Windows" and self._generator == "MinGW Makefiles":
            # It seems this doesn't work in the toolchain file, it needs to be here in command line
            arg_list.append('-DCMAKE_SH="CMAKE_SH-NOTFOUND"')
        if variables:
            arg_list.extend(["-D{}={}".format(k, v) for k, v in variables.items()])
        arg_list.append('"{}"'.format(cmakelist_folder))

        command = " ".join(arg_list)
        self._conanfile.output.info("CMake command: %s" % command)
        with chdir(self, build_folder):
            self._conanfile.run(command)

    def _build(self, build_type=None, target=None, cli_args=None, build_tool_args=None):
        bf = self._conanfile.build_folder
        is_multi = is_multi_configuration(self._generator)
        if build_type and not is_multi:
            self._conanfile.output.error("Don't specify 'build_type' at build time for "
                                         "single-config build systems")

        bt = build_type or self._conanfile.settings.get_safe("build_type")
        if not bt:
            raise ConanException("build_type setting should be defined.")
        build_config = "--config {}".format(bt) if bt and is_multi else ""

        args = []
        if target is not None:
            args = ["--target", target]
        if cli_args:
            args.extend(cli_args)

        cmd_line_args = _cmake_cmd_line_args(self._conanfile, self._generator)
        if build_tool_args:
            cmd_line_args.extend(build_tool_args)
        if cmd_line_args:
            args += ['--'] + cmd_line_args

        arg_list = [args_to_string([bf]), build_config, args_to_string(args)]
        arg_list = " ".join(filter(None, arg_list))
        command = "%s --build %s" % (self._cmake_program, arg_list)
        self._conanfile.output.info("CMake command: %s" % command)
        self._conanfile.run(command)

    def build(self, build_type=None, target=None, cli_args=None, build_tool_args=None):
        self._build(build_type, target, cli_args, build_tool_args)

    def install(self, build_type=None):
        mkdir(self._conanfile, self._conanfile.package_folder)

        bt = build_type or self._conanfile.settings.get_safe("build_type")
        if not bt:
            raise ConanException("build_type setting should be defined.")
        is_multi = is_multi_configuration(self._generator)
        build_config = "--config {}".format(bt) if bt and is_multi else ""

        pkg_folder = args_to_string([self._conanfile.package_folder.replace("\\", "/")])
        build_folder = args_to_string([self._conanfile.build_folder])
        arg_list = ["--install", build_folder, build_config, "--prefix", pkg_folder]
        arg_list = " ".join(filter(None, arg_list))
        command = "%s %s" % (self._cmake_program, arg_list)
        self._conanfile.output.info("CMake command: %s" % command)
        self._conanfile.run(command)

<<<<<<< HEAD
    def test(self, build_type=None, target=None):
=======
    def test(self, build_type=None, target=None, cli_args=None, build_tool_args=None):
>>>>>>> 7b004e4d
        if self._conanfile.conf["tools.build:skip_test"]:
            return
        if not target:
            is_multi = is_multi_configuration(self._generator)
            target = "RUN_TESTS" if is_multi else "test"

<<<<<<< HEAD
        # CTest behavior controlled by CTEST_ env-vars should be directly defined in [buildenv]
        self._build(build_type=build_type, target=target)
=======
        self._build(build_type=build_type, target=target, cli_args=cli_args,
                    build_tool_args=build_tool_args)
>>>>>>> 7b004e4d
<|MERGE_RESOLUTION|>--- conflicted
+++ resolved
@@ -135,21 +135,13 @@
         self._conanfile.output.info("CMake command: %s" % command)
         self._conanfile.run(command)
 
-<<<<<<< HEAD
-    def test(self, build_type=None, target=None):
-=======
     def test(self, build_type=None, target=None, cli_args=None, build_tool_args=None):
->>>>>>> 7b004e4d
         if self._conanfile.conf["tools.build:skip_test"]:
             return
         if not target:
             is_multi = is_multi_configuration(self._generator)
             target = "RUN_TESTS" if is_multi else "test"
 
-<<<<<<< HEAD
         # CTest behavior controlled by CTEST_ env-vars should be directly defined in [buildenv]
-        self._build(build_type=build_type, target=target)
-=======
         self._build(build_type=build_type, target=target, cli_args=cli_args,
-                    build_tool_args=build_tool_args)
->>>>>>> 7b004e4d
+                    build_tool_args=build_tool_args)
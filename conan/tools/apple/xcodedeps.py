import os
import textwrap
from collections import OrderedDict

from jinja2 import Template

from conan.internal import check_duplicated_generator
from conans.errors import ConanException
from conans.model.dependencies import get_transitive_requires
from conans.util.files import load, save
from conan.tools.apple.apple import _to_apple_arch

GLOBAL_XCCONFIG_TEMPLATE = textwrap.dedent("""\
    // Includes both the toolchain and the dependencies
    // files if they exist

    """)

GLOBAL_XCCONFIG_FILENAME = "conan_config.xcconfig"


def _format_name(name):
    name = name.replace(".", "_").replace("-", "_")
    return name.lower()


def _xcconfig_settings_filename(settings):
    arch = settings.get_safe("arch")
    architecture = _to_apple_arch(arch) or arch
    props = [("configuration", settings.get_safe("build_type")),
             ("architecture", architecture),
             ("sdk name", settings.get_safe("os.sdk")),
             ("sdk version", settings.get_safe("os.sdk_version"))]
    name = "".join("_{}".format(v) for _, v in props if v is not None and v)
    return _format_name(name)


def _xcconfig_conditional(settings):
    sdk_condition = "*"
    arch = settings.get_safe("arch")
    architecture = _to_apple_arch(arch) or arch
    sdk = settings.get_safe("os.sdk") if settings.get_safe("os") != "Macos" else "macosx"
    if sdk:
        sdk_condition = "{}{}".format(sdk, settings.get_safe("os.sdk_version") or "*")

    return "[config={}][arch={}][sdk={}]".format(settings.get_safe("build_type"), architecture, sdk_condition)


def _add_includes_to_file_or_create(filename, template, files_to_include):
    if os.path.isfile(filename):
        content = load(filename)
    else:
        content = template

    for include in files_to_include:
        if include not in content:
            content = content + '#include "{}"\n'.format(include)

    return content


class XcodeDeps(object):
    general_name = "conandeps.xcconfig"

    _conf_xconfig = textwrap.dedent("""\
        PACKAGE_ROOT_{{pkg_name}}{{condition}} = {{root}}
        // Compiler options for {{pkg_name}}::{{comp_name}}
        HEADER_SEARCH_PATHS_{{pkg_name}}_{{comp_name}}{{condition}} = {{include_dirs}}
        GCC_PREPROCESSOR_DEFINITIONS_{{pkg_name}}_{{comp_name}}{{condition}} = {{definitions}}
        OTHER_CFLAGS_{{pkg_name}}_{{comp_name}}{{condition}} = {{c_compiler_flags}}
        OTHER_CPLUSPLUSFLAGS_{{pkg_name}}_{{comp_name}}{{condition}} = {{cxx_compiler_flags}}
        FRAMEWORK_SEARCH_PATHS_{{pkg_name}}_{{comp_name}}{{condition}} = {{frameworkdirs}}

        // Link options for {{pkg_name}}::{{comp_name}}
        LIBRARY_SEARCH_PATHS_{{pkg_name}}_{{comp_name}}{{condition}} = {{lib_dirs}}
        OTHER_LDFLAGS_{{pkg_name}}_{{comp_name}}{{condition}} = {{linker_flags}} {{libs}} {{system_libs}} {{frameworks}}
        """)

    _dep_xconfig = textwrap.dedent("""\
        // Conan XcodeDeps generated file for {{pkg_name}}::{{comp_name}}
        // Includes all configurations for each dependency
        {% for include in deps_includes %}
        #include "{{include}}"
        {% endfor %}
        #include "{{dep_xconfig_filename}}"

        HEADER_SEARCH_PATHS = $(inherited) $(HEADER_SEARCH_PATHS_{{pkg_name}}_{{comp_name}})
        GCC_PREPROCESSOR_DEFINITIONS = $(inherited) $(GCC_PREPROCESSOR_DEFINITIONS_{{pkg_name}}_{{comp_name}})
        OTHER_CFLAGS = $(inherited) $(OTHER_CFLAGS_{{pkg_name}}_{{comp_name}})
        OTHER_CPLUSPLUSFLAGS = $(inherited) $(OTHER_CPLUSPLUSFLAGS_{{pkg_name}}_{{comp_name}})
        FRAMEWORK_SEARCH_PATHS = $(inherited) $(FRAMEWORK_SEARCH_PATHS_{{pkg_name}}_{{comp_name}})

        // Link options for {{pkg_name}}_{{comp_name}}
        LIBRARY_SEARCH_PATHS = $(inherited) $(LIBRARY_SEARCH_PATHS_{{pkg_name}}_{{comp_name}})
        OTHER_LDFLAGS = $(inherited) $(OTHER_LDFLAGS_{{pkg_name}}_{{comp_name}})
         """)

    _all_xconfig = textwrap.dedent("""\
        // Conan XcodeDeps generated file
        // Includes all direct dependencies
        """)

    _pkg_xconfig = textwrap.dedent("""\
        // Conan XcodeDeps generated file
        // Includes all components for the package
        """)

    def __init__(self, conanfile):
        self._conanfile = conanfile
        self.configuration = conanfile.settings.get_safe("build_type")
        arch = conanfile.settings.get_safe("arch")
        self.os_version = conanfile.settings.get_safe("os.version")
        self.architecture = _to_apple_arch(arch, default=arch)
        self.os_version = conanfile.settings.get_safe("os.version")
        self.sdk = conanfile.settings.get_safe("os.sdk")
        self.sdk_version = conanfile.settings.get_safe("os.sdk_version")

    def generate(self):
        check_duplicated_generator(self, self._conanfile)
        if self.configuration is None:
            raise ConanException("XcodeDeps.configuration is None, it should have a value")
        if self.architecture is None:
            raise ConanException("XcodeDeps.architecture is None, it should have a value")
        generator_files = self._content()
        for generator_file, content in generator_files.items():
            save(generator_file, content)

    def _conf_xconfig_file(self, require, pkg_name, comp_name, package_folder, transitive_cpp_infos):
        """
        content for conan_poco_x86_release.xcconfig, containing the activation
        """
        def _merged_vars(name):
            merged = [var for cpp_info in transitive_cpp_infos for var in getattr(cpp_info, name)]
            return list(OrderedDict.fromkeys(merged).keys())

        # TODO: Investigate if paths can be made relative to "root" folder
        fields = {
            'pkg_name': pkg_name,
            'comp_name': comp_name,
            'root': package_folder,
            'include_dirs': " ".join('"{}"'.format(p) for p in _merged_vars("includedirs")),
            'lib_dirs': " ".join('"{}"'.format(p) for p in _merged_vars("libdirs")),
            'libs': " ".join("-l{}".format(lib) for lib in _merged_vars("libs")),
            'system_libs': " ".join("-l{}".format(sys_lib) for sys_lib in _merged_vars("system_libs")),
            'frameworkdirs': " ".join('"{}"'.format(p) for p in _merged_vars("frameworkdirs")),
            'frameworks': " ".join("-framework {}".format(framework) for framework in _merged_vars("frameworks")),
            'definitions': " ".join('"{}"'.format(p.replace('"', '\\"')) for p in _merged_vars("defines")),
            'c_compiler_flags': " ".join('"{}"'.format(p.replace('"', '\\"')) for p in _merged_vars("cflags")),
            'cxx_compiler_flags': " ".join('"{}"'.format(p.replace('"', '\\"')) for p in _merged_vars("cxxflags")),
            'linker_flags': " ".join('"{}"'.format(p.replace('"', '\\"')) for p in _merged_vars("sharedlinkflags")),
            'exe_flags': " ".join('"{}"'.format(p.replace('"', '\\"')) for p in _merged_vars("exelinkflags")),
            'condition': _xcconfig_conditional(self._conanfile.settings)
        }

        if not require.headers:
            fields["include_dirs"] = ""

        if not require.libs:
            fields["lib_dirs"] = ""
            fields["libs"] = ""
            fields["system_libs"] = ""
            fields["frameworkdirs"] = ""
            fields["frameworks"] = ""

        if not require.libs and not require.headers:
            fields["definitions"] = ""
            fields["c_compiler_flags"] = ""
            fields["cxx_compiler_flags"] = ""
            fields["linker_flags"] = ""
            fields["exe_flags"] = ""

        template = Template(self._conf_xconfig)
        content_multi = template.render(**fields)
        return content_multi

    def _dep_xconfig_file(self, pkg_name, comp_name, name_general, dep_xconfig_filename, reqs):
        # Current directory is the generators_folder
        multi_path = name_general
        if os.path.isfile(multi_path):
            content_multi = load(multi_path)
        else:
            content_multi = self._dep_xconfig

            def _get_includes(components):
                # if we require the root component dep::dep include conan_dep.xcconfig
                # for components (dep::component) include conan_dep_component.xcconfig
                return [f"conan_{_format_name(component[0])}.xcconfig" if component[0] == component[1]
                        else f"conan_{_format_name(component[0])}_{_format_name(component[1])}.xcconfig"
                        for component in components]

            content_multi = Template(content_multi).render({"pkg_name": pkg_name,
                                                            "comp_name": comp_name,
                                                            "dep_xconfig_filename": dep_xconfig_filename,
                                                            "deps_includes": _get_includes(reqs)})

        if dep_xconfig_filename not in content_multi:
            content_multi = content_multi.replace('.xcconfig"',
                                                  '.xcconfig"\n#include "{}"'.format(dep_xconfig_filename),
                                                  1)

        return content_multi

    def _all_xconfig_file(self, deps, content):
        """
        this is a .xcconfig file including all declared dependencies
        """
        content_multi = content or self._all_xconfig

        for req, dep in deps.items():
            dep_name = _format_name(dep.ref.name)
            content_multi = content_multi + '\n#include "conan_{}.xcconfig"\n'.format(dep_name)
        return content_multi

    def _pkg_xconfig_file(self, components):
        """
        this is a .xcconfig file including the components for each package
        """
        content_multi = self._pkg_xconfig
        for pkg_name, comp_name in components:
            content_multi = content_multi + '\n#include "conan_{}_{}.xcconfig"\n'.format(pkg_name,
                                                                                         comp_name)
        return content_multi

    @property
    def _global_xconfig_content(self):
        return _add_includes_to_file_or_create(GLOBAL_XCCONFIG_FILENAME,
                                               GLOBAL_XCCONFIG_TEMPLATE,
                                               [self.general_name])

    def get_content_for_component(self, require, pkg_name, component_name, package_folder, transitive_internal, transitive_external):
        result = {}

        conf_name = _xcconfig_settings_filename(self._conanfile.settings)

        props_name = "conan_{}_{}{}.xcconfig".format(pkg_name, component_name, conf_name)
        result[props_name] = self._conf_xconfig_file(require, pkg_name, component_name, package_folder, transitive_internal)

        # The entry point for each package
        file_dep_name = "conan_{}_{}.xcconfig".format(pkg_name, component_name)
        dep_content = self._dep_xconfig_file(pkg_name, component_name, file_dep_name, props_name, transitive_external)

        result[file_dep_name] = dep_content
        return result

    def _content(self):
        result = {}

        # Generate the config files for each component with name conan_pkgname_compname.xcconfig
        # If a package has no components the name is conan_pkgname_pkgname.xcconfig
        # All components are included in the conan_pkgname.xcconfig file
        host_req = self._conanfile.dependencies.host
        test_req = self._conanfile.dependencies.test
        requires = list(host_req.items()) + list(test_req.items())
        for require, dep in requires:

            dep_name = _format_name(dep.ref.name)

            include_components_names = []
            if dep.cpp_info.has_components:

                sorted_components = dep.cpp_info.get_sorted_components().items()
                for comp_name, comp_cpp_info in sorted_components:
                    comp_name = _format_name(comp_name)

                    # returns: ("list of cpp infos from required components in same package",
                    #           "list of names from required components from other packages")
                    def _get_component_requires(component):
                        requires_external = [(req.split("::")[0], req.split("::")[1]) for req in
                                             component.requires if "::" in req]
                        requires_internal = [dep.cpp_info.components.get(req) for req in
                                             component.requires if "::" not in req]
                        return requires_internal, requires_external

                    # these are the transitive dependencies between components of the same package
                    transitive_internal = []
                    # these are the transitive dependencies to components from other packages
                    transitive_external = []

                    # return the internal cpp_infos and external components names
                    def _transitive_components(component):
                        requires_internal, requires_external = _get_component_requires(component)
                        transitive_internal.append(component)
                        transitive_internal.extend(requires_internal)
                        transitive_external.extend(requires_external)
                        for require in requires_internal:
                            _transitive_components(require)

                    _transitive_components(comp_cpp_info)

                    # remove duplicates
                    transitive_internal = list(OrderedDict.fromkeys(transitive_internal).keys())
                    transitive_external = list(OrderedDict.fromkeys(transitive_external).keys())

<<<<<<< HEAD
                    component_content = self.get_content_for_component(require, dep_name, comp_name,
                                                                       dep.package_folder,
=======
                    # In case dep is editable and package_folder=None
                    pkg_folder = dep.package_folder or dep.recipe_folder
                    component_content = self.get_content_for_component(dep_name, comp_name,
                                                                       pkg_folder,
>>>>>>> 6e1f2bb6
                                                                       transitive_internal,
                                                                       transitive_external)
                    include_components_names.append((dep_name, comp_name))
                    result.update(component_content)
            else:
                public_deps = []
                for r, d in dep.dependencies.direct_host.items():
                    if not r.visible:
                        continue
                    if d.cpp_info.has_components:
                        sorted_components = d.cpp_info.get_sorted_components().items()
                        for comp_name, comp_cpp_info in sorted_components:
                            public_deps.append((_format_name(d.ref.name), _format_name(comp_name)))
                    else:
                        public_deps.append((_format_name(d.ref.name),) * 2)

                required_components = dep.cpp_info.required_components if dep.cpp_info.required_components else public_deps
<<<<<<< HEAD
                root_content = self.get_content_for_component(require, dep_name, dep_name, dep.package_folder, [dep.cpp_info],
=======
                # In case dep is editable and package_folder=None
                pkg_folder = dep.package_folder or dep.recipe_folder
                root_content = self.get_content_for_component(dep_name, dep_name, pkg_folder, [dep.cpp_info],
>>>>>>> 6e1f2bb6
                                                              required_components)
                include_components_names.append((dep_name, dep_name))
                result.update(root_content)

            result["conan_{}.xcconfig".format(dep_name)] = self._pkg_xconfig_file(include_components_names)

        # Include transitive requires
        all_file_content = ""
        for require, dep in requires:
            all_file_content = self._all_xconfig_file(get_transitive_requires(self._conanfile, dep), all_file_content)

        # Include direct requires
        direct_deps = self._conanfile.dependencies.filter({"direct": True, "build": False, "skip": False})
        result[self.general_name] = self._all_xconfig_file(direct_deps, all_file_content)

        result[GLOBAL_XCCONFIG_FILENAME] = self._global_xconfig_content

        return result<|MERGE_RESOLUTION|>--- conflicted
+++ resolved
@@ -282,8 +282,8 @@
                         transitive_internal.append(component)
                         transitive_internal.extend(requires_internal)
                         transitive_external.extend(requires_external)
-                        for require in requires_internal:
-                            _transitive_components(require)
+                        for treq in requires_internal:
+                            _transitive_components(treq)
 
                     _transitive_components(comp_cpp_info)
 
@@ -291,15 +291,10 @@
                     transitive_internal = list(OrderedDict.fromkeys(transitive_internal).keys())
                     transitive_external = list(OrderedDict.fromkeys(transitive_external).keys())
 
-<<<<<<< HEAD
-                    component_content = self.get_content_for_component(require, dep_name, comp_name,
-                                                                       dep.package_folder,
-=======
                     # In case dep is editable and package_folder=None
                     pkg_folder = dep.package_folder or dep.recipe_folder
-                    component_content = self.get_content_for_component(dep_name, comp_name,
+                    component_content = self.get_content_for_component(require, dep_name, comp_name,
                                                                        pkg_folder,
->>>>>>> 6e1f2bb6
                                                                        transitive_internal,
                                                                        transitive_external)
                     include_components_names.append((dep_name, comp_name))
@@ -317,13 +312,9 @@
                         public_deps.append((_format_name(d.ref.name),) * 2)
 
                 required_components = dep.cpp_info.required_components if dep.cpp_info.required_components else public_deps
-<<<<<<< HEAD
-                root_content = self.get_content_for_component(require, dep_name, dep_name, dep.package_folder, [dep.cpp_info],
-=======
                 # In case dep is editable and package_folder=None
                 pkg_folder = dep.package_folder or dep.recipe_folder
-                root_content = self.get_content_for_component(dep_name, dep_name, pkg_folder, [dep.cpp_info],
->>>>>>> 6e1f2bb6
+                root_content = self.get_content_for_component(require, dep_name, dep_name, pkg_folder, [dep.cpp_info],
                                                               required_components)
                 include_components_names.append((dep_name, dep_name))
                 result.update(root_content)
